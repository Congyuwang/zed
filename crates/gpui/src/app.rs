use std::{
    any::{type_name, TypeId},
    cell::{Ref, RefCell, RefMut},
    marker::PhantomData,
    ops::{Deref, DerefMut},
    path::{Path, PathBuf},
    rc::{Rc, Weak},
    sync::{atomic::Ordering::SeqCst, Arc},
    time::Duration,
};

use anyhow::{anyhow, Result};
use derive_more::{Deref, DerefMut};
use futures::{channel::oneshot, future::LocalBoxFuture, Future};
use slotmap::SlotMap;
use smol::future::FutureExt;

pub use async_context::*;
use collections::{FxHashMap, FxHashSet, VecDeque};
pub use entity_map::*;
use http_client::{proxy::Proxy, HttpClient};
pub use model_context::*;
#[cfg(any(test, feature = "test-support"))]
pub use test_context::*;
use util::ResultExt;

use crate::{
    current_platform, init_app_menus, Action, ActionRegistry, Any, AnyView, AnyWindowHandle,
    AssetCache, AssetSource, BackgroundExecutor, ClipboardItem, Context, DispatchPhase, DisplayId,
    Entity, EventEmitter, ForegroundExecutor, Global, KeyBinding, Keymap, Keystroke, LayoutId,
    Menu, MenuItem, OwnedMenu, PathPromptOptions, Pixels, Platform, PlatformDisplay, Point,
    PromptBuilder, PromptHandle, PromptLevel, Render, RenderablePromptHandle, Reservation,
    SharedString, SubscriberSet, Subscription, SvgRenderer, Task, TextSystem, View, ViewContext,
    Window, WindowAppearance, WindowContext, WindowHandle, WindowId,
};

mod async_context;
mod entity_map;
mod model_context;
#[cfg(any(test, feature = "test-support"))]
mod test_context;

/// The duration for which futures returned from [AppContext::on_app_context] or [ModelContext::on_app_quit] can run before the application fully quits.
pub const SHUTDOWN_TIMEOUT: Duration = Duration::from_millis(100);

/// Temporary(?) wrapper around [`RefCell<AppContext>`] to help us debug any double borrows.
/// Strongly consider removing after stabilization.
#[doc(hidden)]
pub struct AppCell {
    app: RefCell<AppContext>,
}

impl AppCell {
    #[doc(hidden)]
    #[track_caller]
    pub fn borrow(&self) -> AppRef {
        if option_env!("TRACK_THREAD_BORROWS").is_some() {
            let thread_id = std::thread::current().id();
            eprintln!("borrowed {thread_id:?}");
        }
        AppRef(self.app.borrow())
    }

    #[doc(hidden)]
    #[track_caller]
    pub fn borrow_mut(&self) -> AppRefMut {
        if option_env!("TRACK_THREAD_BORROWS").is_some() {
            let thread_id = std::thread::current().id();
            eprintln!("borrowed {thread_id:?}");
        }
        AppRefMut(self.app.borrow_mut())
    }
}

#[doc(hidden)]
#[derive(Deref, DerefMut)]
pub struct AppRef<'a>(Ref<'a, AppContext>);

impl<'a> Drop for AppRef<'a> {
    fn drop(&mut self) {
        if option_env!("TRACK_THREAD_BORROWS").is_some() {
            let thread_id = std::thread::current().id();
            eprintln!("dropped borrow from {thread_id:?}");
        }
    }
}

#[doc(hidden)]
#[derive(Deref, DerefMut)]
pub struct AppRefMut<'a>(RefMut<'a, AppContext>);

impl<'a> Drop for AppRefMut<'a> {
    fn drop(&mut self) {
        if option_env!("TRACK_THREAD_BORROWS").is_some() {
            let thread_id = std::thread::current().id();
            eprintln!("dropped {thread_id:?}");
        }
    }
}

/// A reference to a GPUI application, typically constructed in the `main` function of your app.
/// You won't interact with this type much outside of initial configuration and startup.
pub struct App(Rc<AppCell>);

/// Represents an application before it is fully launched. Once your app is
/// configured, you'll start the app with `App::run`.
impl App {
    /// Builds an app with the given asset source.
    #[allow(clippy::new_without_default)]
    pub fn new() -> Self {
        #[cfg(any(test, feature = "test-support"))]
        log::info!("GPUI was compiled in test mode");

        Self(AppContext::new(
            current_platform(false),
            Arc::new(()),
<<<<<<< HEAD
            http_client::client(Proxy::no_proxy()),
=======
            http_client::client(None, None),
>>>>>>> 33e120d9
        ))
    }

    /// Build an app in headless mode. This prevents opening windows,
    /// but makes it possible to run an application in an context like
    /// SSH, where GUI applications are not allowed.
    pub fn headless() -> Self {
        Self(AppContext::new(
            current_platform(true),
            Arc::new(()),
<<<<<<< HEAD
            http_client::client(Proxy::no_proxy()),
=======
            http_client::client(None, None),
>>>>>>> 33e120d9
        ))
    }

    /// Assign
    pub fn with_assets(self, asset_source: impl AssetSource) -> Self {
        let mut context_lock = self.0.borrow_mut();
        let asset_source = Arc::new(asset_source);
        context_lock.asset_source = asset_source.clone();
        context_lock.svg_renderer = SvgRenderer::new(asset_source);
        drop(context_lock);
        self
    }

    /// Start the application. The provided callback will be called once the
    /// app is fully launched.
    pub fn run<F>(self, on_finish_launching: F)
    where
        F: 'static + FnOnce(&mut AppContext),
    {
        let this = self.0.clone();
        let platform = self.0.borrow().platform.clone();
        platform.run(Box::new(move || {
            let cx = &mut *this.borrow_mut();
            on_finish_launching(cx);
        }));
    }

    /// Register a handler to be invoked when the platform instructs the application
    /// to open one or more URLs.
    pub fn on_open_urls<F>(&self, mut callback: F) -> &Self
    where
        F: 'static + FnMut(Vec<String>),
    {
        self.0.borrow().platform.on_open_urls(Box::new(callback));
        self
    }

    /// Invokes a handler when an already-running application is launched.
    /// On macOS, this can occur when the application icon is double-clicked or the app is launched via the dock.
    pub fn on_reopen<F>(&self, mut callback: F) -> &Self
    where
        F: 'static + FnMut(&mut AppContext),
    {
        let this = Rc::downgrade(&self.0);
        self.0.borrow_mut().platform.on_reopen(Box::new(move || {
            if let Some(app) = this.upgrade() {
                callback(&mut app.borrow_mut());
            }
        }));
        self
    }

    /// Returns a handle to the [`BackgroundExecutor`] associated with this app, which can be used to spawn futures in the background.
    pub fn background_executor(&self) -> BackgroundExecutor {
        self.0.borrow().background_executor.clone()
    }

    /// Returns a handle to the [`ForegroundExecutor`] associated with this app, which can be used to spawn futures in the foreground.
    pub fn foreground_executor(&self) -> ForegroundExecutor {
        self.0.borrow().foreground_executor.clone()
    }

    /// Returns a reference to the [`TextSystem`] associated with this app.
    pub fn text_system(&self) -> Arc<TextSystem> {
        self.0.borrow().text_system.clone()
    }

    /// Returns the file URL of the executable with the specified name in the application bundle
    pub fn path_for_auxiliary_executable(&self, name: &str) -> Result<PathBuf> {
        self.0.borrow().path_for_auxiliary_executable(name)
    }
}

type Handler = Box<dyn FnMut(&mut AppContext) -> bool + 'static>;
type Listener = Box<dyn FnMut(&dyn Any, &mut AppContext) -> bool + 'static>;
type KeystrokeObserver = Box<dyn FnMut(&KeystrokeEvent, &mut WindowContext) + 'static>;
type QuitHandler = Box<dyn FnOnce(&mut AppContext) -> LocalBoxFuture<'static, ()> + 'static>;
type ReleaseListener = Box<dyn FnOnce(&mut dyn Any, &mut AppContext) + 'static>;
type NewViewListener = Box<dyn FnMut(AnyView, &mut WindowContext) + 'static>;

/// Contains the state of the full application, and passed as a reference to a variety of callbacks.
/// Other contexts such as [ModelContext], [WindowContext], and [ViewContext] deref to this type, making it the most general context type.
/// You need a reference to an `AppContext` to access the state of a [Model].
pub struct AppContext {
    pub(crate) this: Weak<AppCell>,
    pub(crate) platform: Rc<dyn Platform>,
    text_system: Arc<TextSystem>,
    flushing_effects: bool,
    pending_updates: usize,
    pub(crate) actions: Rc<ActionRegistry>,
    pub(crate) active_drag: Option<AnyDrag>,
    pub(crate) background_executor: BackgroundExecutor,
    pub(crate) foreground_executor: ForegroundExecutor,
    pub(crate) loading_assets: FxHashMap<(TypeId, u64), Box<dyn Any>>,
    pub(crate) asset_cache: AssetCache,
    asset_source: Arc<dyn AssetSource>,
    pub(crate) svg_renderer: SvgRenderer,
    http_client: Arc<dyn HttpClient>,
    pub(crate) globals_by_type: FxHashMap<TypeId, Box<dyn Any>>,
    pub(crate) entities: EntityMap,
    pub(crate) new_view_observers: SubscriberSet<TypeId, NewViewListener>,
    pub(crate) windows: SlotMap<WindowId, Option<Window>>,
    pub(crate) window_handles: FxHashMap<WindowId, AnyWindowHandle>,
    pub(crate) keymap: Rc<RefCell<Keymap>>,
    pub(crate) global_action_listeners:
        FxHashMap<TypeId, Vec<Rc<dyn Fn(&dyn Any, DispatchPhase, &mut Self)>>>,
    pending_effects: VecDeque<Effect>,
    pub(crate) pending_notifications: FxHashSet<EntityId>,
    pub(crate) pending_global_notifications: FxHashSet<TypeId>,
    pub(crate) observers: SubscriberSet<EntityId, Handler>,
    // TypeId is the type of the event that the listener callback expects
    pub(crate) event_listeners: SubscriberSet<EntityId, (TypeId, Listener)>,
    pub(crate) keystroke_observers: SubscriberSet<(), KeystrokeObserver>,
    pub(crate) release_listeners: SubscriberSet<EntityId, ReleaseListener>,
    pub(crate) global_observers: SubscriberSet<TypeId, Handler>,
    pub(crate) quit_observers: SubscriberSet<(), QuitHandler>,
    pub(crate) layout_id_buffer: Vec<LayoutId>, // We recycle this memory across layout requests.
    pub(crate) propagate_event: bool,
    pub(crate) prompt_builder: Option<PromptBuilder>,
}

impl AppContext {
    #[allow(clippy::new_ret_no_self)]
    pub(crate) fn new(
        platform: Rc<dyn Platform>,
        asset_source: Arc<dyn AssetSource>,
        http_client: Arc<dyn HttpClient>,
    ) -> Rc<AppCell> {
        let executor = platform.background_executor();
        let foreground_executor = platform.foreground_executor();
        assert!(
            executor.is_main_thread(),
            "must construct App on main thread"
        );

        let text_system = Arc::new(TextSystem::new(platform.text_system()));
        let entities = EntityMap::new();

        let app = Rc::new_cyclic(|this| AppCell {
            app: RefCell::new(AppContext {
                this: this.clone(),
                platform: platform.clone(),
                text_system,
                actions: Rc::new(ActionRegistry::default()),
                flushing_effects: false,
                pending_updates: 0,
                active_drag: None,
                background_executor: executor,
                foreground_executor,
                svg_renderer: SvgRenderer::new(asset_source.clone()),
                asset_cache: AssetCache::new(),
                loading_assets: Default::default(),
                asset_source,
                http_client,
                globals_by_type: FxHashMap::default(),
                entities,
                new_view_observers: SubscriberSet::new(),
                window_handles: FxHashMap::default(),
                windows: SlotMap::with_key(),
                keymap: Rc::new(RefCell::new(Keymap::default())),
                global_action_listeners: FxHashMap::default(),
                pending_effects: VecDeque::new(),
                pending_notifications: FxHashSet::default(),
                pending_global_notifications: FxHashSet::default(),
                observers: SubscriberSet::new(),
                event_listeners: SubscriberSet::new(),
                release_listeners: SubscriberSet::new(),
                keystroke_observers: SubscriberSet::new(),
                global_observers: SubscriberSet::new(),
                quit_observers: SubscriberSet::new(),
                layout_id_buffer: Default::default(),
                propagate_event: true,
                prompt_builder: Some(PromptBuilder::Default),
            }),
        });

        init_app_menus(platform.as_ref(), &mut app.borrow_mut());

        platform.on_quit(Box::new({
            let cx = app.clone();
            move || {
                cx.borrow_mut().shutdown();
            }
        }));

        app
    }

    /// Quit the application gracefully. Handlers registered with [`ModelContext::on_app_quit`]
    /// will be given 100ms to complete before exiting.
    pub fn shutdown(&mut self) {
        let mut futures = Vec::new();

        for observer in self.quit_observers.remove(&()) {
            futures.push(observer(self));
        }

        self.windows.clear();
        self.window_handles.clear();
        self.flush_effects();

        let futures = futures::future::join_all(futures);
        if self
            .background_executor
            .block_with_timeout(SHUTDOWN_TIMEOUT, futures)
            .is_err()
        {
            log::error!("timed out waiting on app_will_quit");
        }
    }

    /// Gracefully quit the application via the platform's standard routine.
    pub fn quit(&mut self) {
        self.platform.quit();
    }

    /// Schedules all windows in the application to be redrawn. This can be called
    /// multiple times in an update cycle and still result in a single redraw.
    pub fn refresh(&mut self) {
        self.pending_effects.push_back(Effect::Refresh);
    }

    pub(crate) fn update<R>(&mut self, update: impl FnOnce(&mut Self) -> R) -> R {
        self.pending_updates += 1;
        let result = update(self);
        if !self.flushing_effects && self.pending_updates == 1 {
            self.flushing_effects = true;
            self.flush_effects();
            self.flushing_effects = false;
        }
        self.pending_updates -= 1;
        result
    }

    /// Arrange a callback to be invoked when the given model or view calls `notify` on its respective context.
    pub fn observe<W, E>(
        &mut self,
        entity: &E,
        mut on_notify: impl FnMut(E, &mut AppContext) + 'static,
    ) -> Subscription
    where
        W: 'static,
        E: Entity<W>,
    {
        self.observe_internal(entity, move |e, cx| {
            on_notify(e, cx);
            true
        })
    }

    pub(crate) fn new_observer(&mut self, key: EntityId, value: Handler) -> Subscription {
        let (subscription, activate) = self.observers.insert(key, value);
        self.defer(move |_| activate());
        subscription
    }
    pub(crate) fn observe_internal<W, E>(
        &mut self,
        entity: &E,
        mut on_notify: impl FnMut(E, &mut AppContext) -> bool + 'static,
    ) -> Subscription
    where
        W: 'static,
        E: Entity<W>,
    {
        let entity_id = entity.entity_id();
        let handle = entity.downgrade();
        self.new_observer(
            entity_id,
            Box::new(move |cx| {
                if let Some(handle) = E::upgrade_from(&handle) {
                    on_notify(handle, cx)
                } else {
                    false
                }
            }),
        )
    }

    /// Arrange for the given callback to be invoked whenever the given model or view emits an event of a given type.
    /// The callback is provided a handle to the emitting entity and a reference to the emitted event.
    pub fn subscribe<T, E, Event>(
        &mut self,
        entity: &E,
        mut on_event: impl FnMut(E, &Event, &mut AppContext) + 'static,
    ) -> Subscription
    where
        T: 'static + EventEmitter<Event>,
        E: Entity<T>,
        Event: 'static,
    {
        self.subscribe_internal(entity, move |entity, event, cx| {
            on_event(entity, event, cx);
            true
        })
    }

    pub(crate) fn new_subscription(
        &mut self,
        key: EntityId,
        value: (TypeId, Listener),
    ) -> Subscription {
        let (subscription, activate) = self.event_listeners.insert(key, value);
        self.defer(move |_| activate());
        subscription
    }
    pub(crate) fn subscribe_internal<T, E, Evt>(
        &mut self,
        entity: &E,
        mut on_event: impl FnMut(E, &Evt, &mut AppContext) -> bool + 'static,
    ) -> Subscription
    where
        T: 'static + EventEmitter<Evt>,
        E: Entity<T>,
        Evt: 'static,
    {
        let entity_id = entity.entity_id();
        let entity = entity.downgrade();
        self.new_subscription(
            entity_id,
            (
                TypeId::of::<Evt>(),
                Box::new(move |event, cx| {
                    let event: &Evt = event.downcast_ref().expect("invalid event type");
                    if let Some(handle) = E::upgrade_from(&entity) {
                        on_event(handle, event, cx)
                    } else {
                        false
                    }
                }),
            ),
        )
    }

    /// Returns handles to all open windows in the application.
    /// Each handle could be downcast to a handle typed for the root view of that window.
    /// To find all windows of a given type, you could filter on
    pub fn windows(&self) -> Vec<AnyWindowHandle> {
        self.windows
            .keys()
            .flat_map(|window_id| self.window_handles.get(&window_id).copied())
            .collect()
    }

    /// Returns the window handles ordered by their appearance on screen, front to back.
    ///
    /// The first window in the returned list is the active/topmost window of the application.
    ///
    /// This method returns None if the platform doesn't implement the method yet.
    pub fn window_stack(&self) -> Option<Vec<AnyWindowHandle>> {
        self.platform.window_stack()
    }

    /// Returns a handle to the window that is currently focused at the platform level, if one exists.
    pub fn active_window(&self) -> Option<AnyWindowHandle> {
        self.platform.active_window()
    }

    /// Opens a new window with the given option and the root view returned by the given function.
    /// The function is invoked with a `WindowContext`, which can be used to interact with window-specific
    /// functionality.
    pub fn open_window<V: 'static + Render>(
        &mut self,
        options: crate::WindowOptions,
        build_root_view: impl FnOnce(&mut WindowContext) -> View<V>,
    ) -> anyhow::Result<WindowHandle<V>> {
        self.update(|cx| {
            let id = cx.windows.insert(None);
            let handle = WindowHandle::new(id);
            match Window::new(handle.into(), options, cx) {
                Ok(mut window) => {
                    let root_view = build_root_view(&mut WindowContext::new(cx, &mut window));
                    window.root_view.replace(root_view.into());
                    WindowContext::new(cx, &mut window).defer(|cx| cx.appearance_changed());
                    cx.window_handles.insert(id, window.handle);
                    cx.windows.get_mut(id).unwrap().replace(window);
                    Ok(handle)
                }
                Err(e) => {
                    cx.windows.remove(id);
                    return Err(e);
                }
            }
        })
    }

    /// Instructs the platform to activate the application by bringing it to the foreground.
    pub fn activate(&self, ignoring_other_apps: bool) {
        self.platform.activate(ignoring_other_apps);
    }

    /// Hide the application at the platform level.
    pub fn hide(&self) {
        self.platform.hide();
    }

    /// Hide other applications at the platform level.
    pub fn hide_other_apps(&self) {
        self.platform.hide_other_apps();
    }

    /// Unhide other applications at the platform level.
    pub fn unhide_other_apps(&self) {
        self.platform.unhide_other_apps();
    }

    /// Returns the list of currently active displays.
    pub fn displays(&self) -> Vec<Rc<dyn PlatformDisplay>> {
        self.platform.displays()
    }

    /// Returns the primary display that will be used for new windows.
    pub fn primary_display(&self) -> Option<Rc<dyn PlatformDisplay>> {
        self.platform.primary_display()
    }

    /// Returns the display with the given ID, if one exists.
    pub fn find_display(&self, id: DisplayId) -> Option<Rc<dyn PlatformDisplay>> {
        self.displays()
            .iter()
            .find(|display| display.id() == id)
            .cloned()
    }

    /// Returns the appearance of the application's windows.
    pub fn window_appearance(&self) -> WindowAppearance {
        self.platform.window_appearance()
    }

    /// Writes data to the primary selection buffer.
    /// Only available on Linux.
    #[cfg(target_os = "linux")]
    pub fn write_to_primary(&self, item: ClipboardItem) {
        self.platform.write_to_primary(item)
    }

    /// Writes data to the platform clipboard.
    pub fn write_to_clipboard(&self, item: ClipboardItem) {
        self.platform.write_to_clipboard(item)
    }

    /// Reads data from the primary selection buffer.
    /// Only available on Linux.
    #[cfg(target_os = "linux")]
    pub fn read_from_primary(&self) -> Option<ClipboardItem> {
        self.platform.read_from_primary()
    }

    /// Reads data from the platform clipboard.
    pub fn read_from_clipboard(&self) -> Option<ClipboardItem> {
        self.platform.read_from_clipboard()
    }

    /// Writes credentials to the platform keychain.
    pub fn write_credentials(
        &self,
        url: &str,
        username: &str,
        password: &[u8],
    ) -> Task<Result<()>> {
        self.platform.write_credentials(url, username, password)
    }

    /// Reads credentials from the platform keychain.
    pub fn read_credentials(&self, url: &str) -> Task<Result<Option<(String, Vec<u8>)>>> {
        self.platform.read_credentials(url)
    }

    /// Deletes credentials from the platform keychain.
    pub fn delete_credentials(&self, url: &str) -> Task<Result<()>> {
        self.platform.delete_credentials(url)
    }

    /// Directs the platform's default browser to open the given URL.
    pub fn open_url(&self, url: &str) {
        self.platform.open_url(url);
    }

    /// register_url_scheme requests that the given scheme (e.g. `zed` for `zed://` urls)
    /// is opened by the current app.
    /// On some platforms (e.g. macOS) you may be able to register URL schemes as part of app
    /// distribution, but this method exists to let you register schemes at runtime.
    pub fn register_url_scheme(&self, scheme: &str) -> Task<Result<()>> {
        self.platform.register_url_scheme(scheme)
    }

    /// Returns the full pathname of the current app bundle.
    /// If the app is not being run from a bundle, returns an error.
    pub fn app_path(&self) -> Result<PathBuf> {
        self.platform.app_path()
    }

    /// On Linux, returns the name of the compositor in use.
    /// Is blank on other platforms.
    pub fn compositor_name(&self) -> &'static str {
        self.platform.compositor_name()
    }

    /// Returns the file URL of the executable with the specified name in the application bundle
    pub fn path_for_auxiliary_executable(&self, name: &str) -> Result<PathBuf> {
        self.platform.path_for_auxiliary_executable(name)
    }

    /// Displays a platform modal for selecting paths.
    /// When one or more paths are selected, they'll be relayed asynchronously via the returned oneshot channel.
    /// If cancelled, a `None` will be relayed instead.
    /// May return an error on Linux if the file picker couldn't be opened.
    pub fn prompt_for_paths(
        &self,
        options: PathPromptOptions,
    ) -> oneshot::Receiver<Result<Option<Vec<PathBuf>>>> {
        self.platform.prompt_for_paths(options)
    }

    /// Displays a platform modal for selecting a new path where a file can be saved.
    /// The provided directory will be used to set the initial location.
    /// When a path is selected, it is relayed asynchronously via the returned oneshot channel.
    /// If cancelled, a `None` will be relayed instead.
    /// May return an error on Linux if the file picker couldn't be opened.
    pub fn prompt_for_new_path(
        &self,
        directory: &Path,
    ) -> oneshot::Receiver<Result<Option<PathBuf>>> {
        self.platform.prompt_for_new_path(directory)
    }

    /// Reveals the specified path at the platform level, such as in Finder on macOS.
    pub fn reveal_path(&self, path: &Path) {
        self.platform.reveal_path(path)
    }

    /// Returns whether the user has configured scrollbars to auto-hide at the platform level.
    pub fn should_auto_hide_scrollbars(&self) -> bool {
        self.platform.should_auto_hide_scrollbars()
    }

    /// Restart the application.
    pub fn restart(&self, binary_path: Option<PathBuf>) {
        self.platform.restart(binary_path)
    }

    /// Updates the http client assigned to GPUI
    pub fn set_http_client(&mut self, new_client: Arc<dyn HttpClient>) {
        self.http_client = new_client;
    }

    /// Returns the http client assigned to GPUI
    pub fn http_client(&self) -> Arc<dyn HttpClient> {
        self.http_client.clone()
    }

    /// Returns the SVG renderer GPUI uses
    pub(crate) fn svg_renderer(&self) -> SvgRenderer {
        self.svg_renderer.clone()
    }

    pub(crate) fn push_effect(&mut self, effect: Effect) {
        match &effect {
            Effect::Notify { emitter } => {
                if !self.pending_notifications.insert(*emitter) {
                    return;
                }
            }
            Effect::NotifyGlobalObservers { global_type } => {
                if !self.pending_global_notifications.insert(*global_type) {
                    return;
                }
            }
            _ => {}
        };

        self.pending_effects.push_back(effect);
    }

    /// Called at the end of [`AppContext::update`] to complete any side effects
    /// such as notifying observers, emitting events, etc. Effects can themselves
    /// cause effects, so we continue looping until all effects are processed.
    fn flush_effects(&mut self) {
        loop {
            self.release_dropped_entities();
            self.release_dropped_focus_handles();

            if let Some(effect) = self.pending_effects.pop_front() {
                match effect {
                    Effect::Notify { emitter } => {
                        self.apply_notify_effect(emitter);
                    }

                    Effect::Emit {
                        emitter,
                        event_type,
                        event,
                    } => self.apply_emit_effect(emitter, event_type, event),

                    Effect::Refresh => {
                        self.apply_refresh_effect();
                    }

                    Effect::NotifyGlobalObservers { global_type } => {
                        self.apply_notify_global_observers_effect(global_type);
                    }

                    Effect::Defer { callback } => {
                        self.apply_defer_effect(callback);
                    }
                }
            } else {
                #[cfg(any(test, feature = "test-support"))]
                for window in self
                    .windows
                    .values()
                    .filter_map(|window| {
                        let window = window.as_ref()?;
                        window.dirty.get().then_some(window.handle)
                    })
                    .collect::<Vec<_>>()
                {
                    self.update_window(window, |_, cx| cx.draw()).unwrap();
                }

                if self.pending_effects.is_empty() {
                    break;
                }
            }
        }
    }

    /// Repeatedly called during `flush_effects` to release any entities whose
    /// reference count has become zero. We invoke any release observers before dropping
    /// each entity.
    fn release_dropped_entities(&mut self) {
        loop {
            let dropped = self.entities.take_dropped();
            if dropped.is_empty() {
                break;
            }

            for (entity_id, mut entity) in dropped {
                self.observers.remove(&entity_id);
                self.event_listeners.remove(&entity_id);
                for release_callback in self.release_listeners.remove(&entity_id) {
                    release_callback(entity.as_mut(), self);
                }
            }
        }
    }

    /// Repeatedly called during `flush_effects` to handle a focused handle being dropped.
    fn release_dropped_focus_handles(&mut self) {
        for window_handle in self.windows() {
            window_handle
                .update(self, |_, cx| {
                    let mut blur_window = false;
                    let focus = cx.window.focus;
                    cx.window.focus_handles.write().retain(|handle_id, count| {
                        if count.load(SeqCst) == 0 {
                            if focus == Some(handle_id) {
                                blur_window = true;
                            }
                            false
                        } else {
                            true
                        }
                    });

                    if blur_window {
                        cx.blur();
                    }
                })
                .unwrap();
        }
    }

    fn apply_notify_effect(&mut self, emitter: EntityId) {
        self.pending_notifications.remove(&emitter);

        self.observers
            .clone()
            .retain(&emitter, |handler| handler(self));
    }

    fn apply_emit_effect(&mut self, emitter: EntityId, event_type: TypeId, event: Box<dyn Any>) {
        self.event_listeners
            .clone()
            .retain(&emitter, |(stored_type, handler)| {
                if *stored_type == event_type {
                    handler(event.as_ref(), self)
                } else {
                    true
                }
            });
    }

    fn apply_refresh_effect(&mut self) {
        for window in self.windows.values_mut() {
            if let Some(window) = window.as_mut() {
                window.dirty.set(true);
            }
        }
    }

    fn apply_notify_global_observers_effect(&mut self, type_id: TypeId) {
        self.pending_global_notifications.remove(&type_id);
        self.global_observers
            .clone()
            .retain(&type_id, |observer| observer(self));
    }

    fn apply_defer_effect(&mut self, callback: Box<dyn FnOnce(&mut Self) + 'static>) {
        callback(self);
    }

    /// Creates an `AsyncAppContext`, which can be cloned and has a static lifetime
    /// so it can be held across `await` points.
    pub fn to_async(&self) -> AsyncAppContext {
        AsyncAppContext {
            app: self.this.clone(),
            background_executor: self.background_executor.clone(),
            foreground_executor: self.foreground_executor.clone(),
        }
    }

    /// Obtains a reference to the executor, which can be used to spawn futures.
    pub fn background_executor(&self) -> &BackgroundExecutor {
        &self.background_executor
    }

    /// Obtains a reference to the executor, which can be used to spawn futures.
    pub fn foreground_executor(&self) -> &ForegroundExecutor {
        &self.foreground_executor
    }

    /// Spawns the future returned by the given function on the thread pool. The closure will be invoked
    /// with [AsyncAppContext], which allows the application state to be accessed across await points.
    pub fn spawn<Fut, R>(&self, f: impl FnOnce(AsyncAppContext) -> Fut) -> Task<R>
    where
        Fut: Future<Output = R> + 'static,
        R: 'static,
    {
        self.foreground_executor.spawn(f(self.to_async()))
    }

    /// Schedules the given function to be run at the end of the current effect cycle, allowing entities
    /// that are currently on the stack to be returned to the app.
    pub fn defer(&mut self, f: impl FnOnce(&mut AppContext) + 'static) {
        self.push_effect(Effect::Defer {
            callback: Box::new(f),
        });
    }

    /// Accessor for the application's asset source, which is provided when constructing the `App`.
    pub fn asset_source(&self) -> &Arc<dyn AssetSource> {
        &self.asset_source
    }

    /// Accessor for the text system.
    pub fn text_system(&self) -> &Arc<TextSystem> {
        &self.text_system
    }

    /// Check whether a global of the given type has been assigned.
    pub fn has_global<G: Global>(&self) -> bool {
        self.globals_by_type.contains_key(&TypeId::of::<G>())
    }

    /// Access the global of the given type. Panics if a global for that type has not been assigned.
    #[track_caller]
    pub fn global<G: Global>(&self) -> &G {
        self.globals_by_type
            .get(&TypeId::of::<G>())
            .map(|any_state| any_state.downcast_ref::<G>().unwrap())
            .ok_or_else(|| anyhow!("no state of type {} exists", type_name::<G>()))
            .unwrap()
    }

    /// Access the global of the given type if a value has been assigned.
    pub fn try_global<G: Global>(&self) -> Option<&G> {
        self.globals_by_type
            .get(&TypeId::of::<G>())
            .map(|any_state| any_state.downcast_ref::<G>().unwrap())
    }

    /// Access the global of the given type mutably. Panics if a global for that type has not been assigned.
    #[track_caller]
    pub fn global_mut<G: Global>(&mut self) -> &mut G {
        let global_type = TypeId::of::<G>();
        self.push_effect(Effect::NotifyGlobalObservers { global_type });
        self.globals_by_type
            .get_mut(&global_type)
            .and_then(|any_state| any_state.downcast_mut::<G>())
            .ok_or_else(|| anyhow!("no state of type {} exists", type_name::<G>()))
            .unwrap()
    }

    /// Access the global of the given type mutably. A default value is assigned if a global of this type has not
    /// yet been assigned.
    pub fn default_global<G: Global + Default>(&mut self) -> &mut G {
        let global_type = TypeId::of::<G>();
        self.push_effect(Effect::NotifyGlobalObservers { global_type });
        self.globals_by_type
            .entry(global_type)
            .or_insert_with(|| Box::<G>::default())
            .downcast_mut::<G>()
            .unwrap()
    }

    /// Sets the value of the global of the given type.
    pub fn set_global<G: Global>(&mut self, global: G) {
        let global_type = TypeId::of::<G>();
        self.push_effect(Effect::NotifyGlobalObservers { global_type });
        self.globals_by_type.insert(global_type, Box::new(global));
    }

    /// Clear all stored globals. Does not notify global observers.
    #[cfg(any(test, feature = "test-support"))]
    pub fn clear_globals(&mut self) {
        self.globals_by_type.drain();
    }

    /// Remove the global of the given type from the app context. Does not notify global observers.
    pub fn remove_global<G: Global>(&mut self) -> G {
        let global_type = TypeId::of::<G>();
        self.push_effect(Effect::NotifyGlobalObservers { global_type });
        *self
            .globals_by_type
            .remove(&global_type)
            .unwrap_or_else(|| panic!("no global added for {}", std::any::type_name::<G>()))
            .downcast()
            .unwrap()
    }

    /// Register a callback to be invoked when a global of the given type is updated.
    pub fn observe_global<G: Global>(
        &mut self,
        mut f: impl FnMut(&mut Self) + 'static,
    ) -> Subscription {
        let (subscription, activate) = self.global_observers.insert(
            TypeId::of::<G>(),
            Box::new(move |cx| {
                f(cx);
                true
            }),
        );
        self.defer(move |_| activate());
        subscription
    }

    /// Move the global of the given type to the stack.
    pub(crate) fn lease_global<G: Global>(&mut self) -> GlobalLease<G> {
        GlobalLease::new(
            self.globals_by_type
                .remove(&TypeId::of::<G>())
                .ok_or_else(|| anyhow!("no global registered of type {}", type_name::<G>()))
                .unwrap(),
        )
    }

    /// Restore the global of the given type after it is moved to the stack.
    pub(crate) fn end_global_lease<G: Global>(&mut self, lease: GlobalLease<G>) {
        let global_type = TypeId::of::<G>();
        self.push_effect(Effect::NotifyGlobalObservers { global_type });
        self.globals_by_type.insert(global_type, lease.global);
    }

    pub(crate) fn new_view_observer(
        &mut self,
        key: TypeId,
        value: NewViewListener,
    ) -> Subscription {
        let (subscription, activate) = self.new_view_observers.insert(key, value);
        activate();
        subscription
    }
    /// Arrange for the given function to be invoked whenever a view of the specified type is created.
    /// The function will be passed a mutable reference to the view along with an appropriate context.
    pub fn observe_new_views<V: 'static>(
        &mut self,
        on_new: impl 'static + Fn(&mut V, &mut ViewContext<V>),
    ) -> Subscription {
        self.new_view_observer(
            TypeId::of::<V>(),
            Box::new(move |any_view: AnyView, cx: &mut WindowContext| {
                any_view
                    .downcast::<V>()
                    .unwrap()
                    .update(cx, |view_state, cx| {
                        on_new(view_state, cx);
                    })
            }),
        )
    }

    /// Observe the release of a model or view. The callback is invoked after the model or view
    /// has no more strong references but before it has been dropped.
    pub fn observe_release<E, T>(
        &mut self,
        handle: &E,
        on_release: impl FnOnce(&mut T, &mut AppContext) + 'static,
    ) -> Subscription
    where
        E: Entity<T>,
        T: 'static,
    {
        let (subscription, activate) = self.release_listeners.insert(
            handle.entity_id(),
            Box::new(move |entity, cx| {
                let entity = entity.downcast_mut().expect("invalid entity type");
                on_release(entity, cx)
            }),
        );
        activate();
        subscription
    }

    /// Register a callback to be invoked when a keystroke is received by the application
    /// in any window. Note that this fires after all other action and event mechanisms have resolved
    /// and that this API will not be invoked if the event's propagation is stopped.
    pub fn observe_keystrokes(
        &mut self,
        f: impl FnMut(&KeystrokeEvent, &mut WindowContext) + 'static,
    ) -> Subscription {
        fn inner(
            keystroke_observers: &mut SubscriberSet<(), KeystrokeObserver>,
            handler: KeystrokeObserver,
        ) -> Subscription {
            let (subscription, activate) = keystroke_observers.insert((), handler);
            activate();
            subscription
        }
        inner(&mut self.keystroke_observers, Box::new(f))
    }

    /// Register key bindings.
    pub fn bind_keys(&mut self, bindings: impl IntoIterator<Item = KeyBinding>) {
        self.keymap.borrow_mut().add_bindings(bindings);
        self.pending_effects.push_back(Effect::Refresh);
    }

    /// Clear all key bindings in the app.
    pub fn clear_key_bindings(&mut self) {
        self.keymap.borrow_mut().clear();
        self.pending_effects.push_back(Effect::Refresh);
    }

    /// Register a global listener for actions invoked via the keyboard.
    pub fn on_action<A: Action>(&mut self, listener: impl Fn(&A, &mut Self) + 'static) {
        self.global_action_listeners
            .entry(TypeId::of::<A>())
            .or_default()
            .push(Rc::new(move |action, phase, cx| {
                if phase == DispatchPhase::Bubble {
                    let action = action.downcast_ref().unwrap();
                    listener(action, cx)
                }
            }));
    }

    /// Event handlers propagate events by default. Call this method to stop dispatching to
    /// event handlers with a lower z-index (mouse) or higher in the tree (keyboard). This is
    /// the opposite of [`Self::propagate`]. It's also possible to cancel a call to [`Self::propagate`] by
    /// calling this method before effects are flushed.
    pub fn stop_propagation(&mut self) {
        self.propagate_event = false;
    }

    /// Action handlers stop propagation by default during the bubble phase of action dispatch
    /// dispatching to action handlers higher in the element tree. This is the opposite of
    /// [`Self::stop_propagation`]. It's also possible to cancel a call to [`Self::stop_propagation`] by calling
    /// this method before effects are flushed.
    pub fn propagate(&mut self) {
        self.propagate_event = true;
    }

    /// Build an action from some arbitrary data, typically a keymap entry.
    pub fn build_action(
        &self,
        name: &str,
        data: Option<serde_json::Value>,
    ) -> Result<Box<dyn Action>> {
        self.actions.build_action(name, data)
    }

    /// Get a list of all action names that have been registered.
    /// in the application. Note that registration only allows for
    /// actions to be built dynamically, and is unrelated to binding
    /// actions in the element tree.
    pub fn all_action_names(&self) -> &[SharedString] {
        self.actions.all_action_names()
    }

    /// Register a callback to be invoked when the application is about to quit.
    /// It is not possible to cancel the quit event at this point.
    pub fn on_app_quit<Fut>(
        &mut self,
        mut on_quit: impl FnMut(&mut AppContext) -> Fut + 'static,
    ) -> Subscription
    where
        Fut: 'static + Future<Output = ()>,
    {
        let (subscription, activate) = self.quit_observers.insert(
            (),
            Box::new(move |cx| {
                let future = on_quit(cx);
                future.boxed_local()
            }),
        );
        activate();
        subscription
    }

    pub(crate) fn clear_pending_keystrokes(&mut self) {
        for window in self.windows() {
            window
                .update(self, |_, cx| {
                    cx.clear_pending_keystrokes();
                })
                .ok();
        }
    }

    /// Checks if the given action is bound in the current context, as defined by the app's current focus,
    /// the bindings in the element tree, and any global action listeners.
    pub fn is_action_available(&mut self, action: &dyn Action) -> bool {
        let mut action_available = false;
        if let Some(window) = self.active_window() {
            if let Ok(window_action_available) =
                window.update(self, |_, cx| cx.is_action_available(action))
            {
                action_available = window_action_available;
            }
        }

        action_available
            || self
                .global_action_listeners
                .contains_key(&action.as_any().type_id())
    }

    /// Sets the menu bar for this application. This will replace any existing menu bar.
    pub fn set_menus(&mut self, menus: Vec<Menu>) {
        self.platform.set_menus(menus, &self.keymap.borrow());
    }

    /// Gets the menu bar for this application.
    pub fn get_menus(&self) -> Option<Vec<OwnedMenu>> {
        self.platform.get_menus()
    }

    /// Sets the right click menu for the app icon in the dock
    pub fn set_dock_menu(&mut self, menus: Vec<MenuItem>) {
        self.platform.set_dock_menu(menus, &self.keymap.borrow());
    }

    /// Adds given path to the bottom of the list of recent paths for the application.
    /// The list is usually shown on the application icon's context menu in the dock,
    /// and allows to open the recent files via that context menu.
    /// If the path is already in the list, it will be moved to the bottom of the list.
    pub fn add_recent_document(&mut self, path: &Path) {
        self.platform.add_recent_document(path);
    }

    /// Dispatch an action to the currently active window or global action handler
    /// See [action::Action] for more information on how actions work
    pub fn dispatch_action(&mut self, action: &dyn Action) {
        if let Some(active_window) = self.active_window() {
            active_window
                .update(self, |_, cx| cx.dispatch_action(action.boxed_clone()))
                .log_err();
        } else {
            self.dispatch_global_action(action);
        }
    }

    fn dispatch_global_action(&mut self, action: &dyn Action) {
        self.propagate_event = true;

        if let Some(mut global_listeners) = self
            .global_action_listeners
            .remove(&action.as_any().type_id())
        {
            for listener in &global_listeners {
                listener(action.as_any(), DispatchPhase::Capture, self);
                if !self.propagate_event {
                    break;
                }
            }

            global_listeners.extend(
                self.global_action_listeners
                    .remove(&action.as_any().type_id())
                    .unwrap_or_default(),
            );

            self.global_action_listeners
                .insert(action.as_any().type_id(), global_listeners);
        }

        if self.propagate_event {
            if let Some(mut global_listeners) = self
                .global_action_listeners
                .remove(&action.as_any().type_id())
            {
                for listener in global_listeners.iter().rev() {
                    listener(action.as_any(), DispatchPhase::Bubble, self);
                    if !self.propagate_event {
                        break;
                    }
                }

                global_listeners.extend(
                    self.global_action_listeners
                        .remove(&action.as_any().type_id())
                        .unwrap_or_default(),
                );

                self.global_action_listeners
                    .insert(action.as_any().type_id(), global_listeners);
            }
        }
    }

    /// Is there currently something being dragged?
    pub fn has_active_drag(&self) -> bool {
        self.active_drag.is_some()
    }

    /// Set the prompt renderer for GPUI. This will replace the default or platform specific
    /// prompts with this custom implementation.
    pub fn set_prompt_builder(
        &mut self,
        renderer: impl Fn(
                PromptLevel,
                &str,
                Option<&str>,
                &[&str],
                PromptHandle,
                &mut WindowContext,
            ) -> RenderablePromptHandle
            + 'static,
    ) {
        self.prompt_builder = Some(PromptBuilder::Custom(Box::new(renderer)))
    }
}

impl Context for AppContext {
    type Result<T> = T;

    /// Build an entity that is owned by the application. The given function will be invoked with
    /// a `ModelContext` and must return an object representing the entity. A `Model` handle will be returned,
    /// which can be used to access the entity in a context.
    fn new_model<T: 'static>(
        &mut self,
        build_model: impl FnOnce(&mut ModelContext<'_, T>) -> T,
    ) -> Model<T> {
        self.update(|cx| {
            let slot = cx.entities.reserve();
            let entity = build_model(&mut ModelContext::new(cx, slot.downgrade()));
            cx.entities.insert(slot, entity)
        })
    }

    fn reserve_model<T: 'static>(&mut self) -> Self::Result<Reservation<T>> {
        Reservation(self.entities.reserve())
    }

    fn insert_model<T: 'static>(
        &mut self,
        reservation: Reservation<T>,
        build_model: impl FnOnce(&mut ModelContext<'_, T>) -> T,
    ) -> Self::Result<Model<T>> {
        self.update(|cx| {
            let slot = reservation.0;
            let entity = build_model(&mut ModelContext::new(cx, slot.downgrade()));
            cx.entities.insert(slot, entity)
        })
    }

    /// Updates the entity referenced by the given model. The function is passed a mutable reference to the
    /// entity along with a `ModelContext` for the entity.
    fn update_model<T: 'static, R>(
        &mut self,
        model: &Model<T>,
        update: impl FnOnce(&mut T, &mut ModelContext<'_, T>) -> R,
    ) -> R {
        self.update(|cx| {
            let mut entity = cx.entities.lease(model);
            let result = update(&mut entity, &mut ModelContext::new(cx, model.downgrade()));
            cx.entities.end_lease(entity);
            result
        })
    }

    fn read_model<T, R>(
        &self,
        handle: &Model<T>,
        read: impl FnOnce(&T, &AppContext) -> R,
    ) -> Self::Result<R>
    where
        T: 'static,
    {
        let entity = self.entities.read(handle);
        read(entity, self)
    }

    fn update_window<T, F>(&mut self, handle: AnyWindowHandle, update: F) -> Result<T>
    where
        F: FnOnce(AnyView, &mut WindowContext<'_>) -> T,
    {
        self.update(|cx| {
            let mut window = cx
                .windows
                .get_mut(handle.id)
                .ok_or_else(|| anyhow!("window not found"))?
                .take()
                .ok_or_else(|| anyhow!("window not found"))?;

            let root_view = window.root_view.clone().unwrap();
            let result = update(root_view, &mut WindowContext::new(cx, &mut window));

            if window.removed {
                cx.window_handles.remove(&handle.id);
                cx.windows.remove(handle.id);
            } else {
                cx.windows
                    .get_mut(handle.id)
                    .ok_or_else(|| anyhow!("window not found"))?
                    .replace(window);
            }

            Ok(result)
        })
    }

    fn read_window<T, R>(
        &self,
        window: &WindowHandle<T>,
        read: impl FnOnce(View<T>, &AppContext) -> R,
    ) -> Result<R>
    where
        T: 'static,
    {
        let window = self
            .windows
            .get(window.id)
            .ok_or_else(|| anyhow!("window not found"))?
            .as_ref()
            .unwrap();

        let root_view = window.root_view.clone().unwrap();
        let view = root_view
            .downcast::<T>()
            .map_err(|_| anyhow!("root view's type has changed"))?;

        Ok(read(view, self))
    }
}

/// These effects are processed at the end of each application update cycle.
pub(crate) enum Effect {
    Notify {
        emitter: EntityId,
    },
    Emit {
        emitter: EntityId,
        event_type: TypeId,
        event: Box<dyn Any>,
    },
    Refresh,
    NotifyGlobalObservers {
        global_type: TypeId,
    },
    Defer {
        callback: Box<dyn FnOnce(&mut AppContext) + 'static>,
    },
}

/// Wraps a global variable value during `update_global` while the value has been moved to the stack.
pub(crate) struct GlobalLease<G: Global> {
    global: Box<dyn Any>,
    global_type: PhantomData<G>,
}

impl<G: Global> GlobalLease<G> {
    fn new(global: Box<dyn Any>) -> Self {
        GlobalLease {
            global,
            global_type: PhantomData,
        }
    }
}

impl<G: Global> Deref for GlobalLease<G> {
    type Target = G;

    fn deref(&self) -> &Self::Target {
        self.global.downcast_ref().unwrap()
    }
}

impl<G: Global> DerefMut for GlobalLease<G> {
    fn deref_mut(&mut self) -> &mut Self::Target {
        self.global.downcast_mut().unwrap()
    }
}

/// Contains state associated with an active drag operation, started by dragging an element
/// within the window or by dragging into the app from the underlying platform.
pub struct AnyDrag {
    /// The view used to render this drag
    pub view: AnyView,

    /// The value of the dragged item, to be dropped
    pub value: Box<dyn Any>,

    /// This is used to render the dragged item in the same place
    /// on the original element that the drag was initiated
    pub cursor_offset: Point<Pixels>,
}

/// Contains state associated with a tooltip. You'll only need this struct if you're implementing
/// tooltip behavior on a custom element. Otherwise, use [Div::tooltip].
#[derive(Clone)]
pub struct AnyTooltip {
    /// The view used to display the tooltip
    pub view: AnyView,

    /// The absolute position of the mouse when the tooltip was deployed.
    pub mouse_position: Point<Pixels>,
}

/// A keystroke event, and potentially the associated action
#[derive(Debug)]
pub struct KeystrokeEvent {
    /// The keystroke that occurred
    pub keystroke: Keystroke,

    /// The action that was resolved for the keystroke, if any
    pub action: Option<Box<dyn Action>>,
}<|MERGE_RESOLUTION|>--- conflicted
+++ resolved
@@ -114,11 +114,7 @@
         Self(AppContext::new(
             current_platform(false),
             Arc::new(()),
-<<<<<<< HEAD
-            http_client::client(Proxy::no_proxy()),
-=======
-            http_client::client(None, None),
->>>>>>> 33e120d9
+            http_client::client(Proxy::no_proxy(), None),
         ))
     }
 
@@ -129,11 +125,7 @@
         Self(AppContext::new(
             current_platform(true),
             Arc::new(()),
-<<<<<<< HEAD
-            http_client::client(Proxy::no_proxy()),
-=======
-            http_client::client(None, None),
->>>>>>> 33e120d9
+            http_client::client(Proxy::no_proxy(), None),
         ))
     }
 
