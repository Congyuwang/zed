use std::{
    any::{type_name, TypeId},
    cell::{Ref, RefCell, RefMut},
    marker::PhantomData,
    ops::{Deref, DerefMut},
    path::{Path, PathBuf},
    rc::{Rc, Weak},
    sync::{atomic::Ordering::SeqCst, Arc},
    time::Duration,
};

use anyhow::{anyhow, Result};
use derive_more::{Deref, DerefMut};
use futures::{channel::oneshot, future::LocalBoxFuture, Future};
use slotmap::SlotMap;
use smol::future::FutureExt;

pub use async_context::*;
use collections::{FxHashMap, FxHashSet, VecDeque};
pub use entity_map::*;
<<<<<<< HEAD
use http::{self, proxy::Proxy, HttpClient};
=======
use http_client::HttpClient;
>>>>>>> 85504804
pub use model_context::*;
#[cfg(any(test, feature = "test-support"))]
pub use test_context::*;
use util::ResultExt;

use crate::{
    current_platform, init_app_menus, Action, ActionRegistry, Any, AnyView, AnyWindowHandle,
    AssetCache, AssetSource, BackgroundExecutor, ClipboardItem, Context, DispatchPhase, DisplayId,
    Entity, EventEmitter, ForegroundExecutor, Global, KeyBinding, Keymap, Keystroke, LayoutId,
    Menu, MenuItem, OwnedMenu, PathPromptOptions, Pixels, Platform, PlatformDisplay, Point,
    PromptBuilder, PromptHandle, PromptLevel, Render, RenderablePromptHandle, Reservation,
    SharedString, SubscriberSet, Subscription, SvgRenderer, Task, TextSystem, View, ViewContext,
    Window, WindowAppearance, WindowContext, WindowHandle, WindowId,
};

mod async_context;
mod entity_map;
mod model_context;
#[cfg(any(test, feature = "test-support"))]
mod test_context;

/// The duration for which futures returned from [AppContext::on_app_context] or [ModelContext::on_app_quit] can run before the application fully quits.
pub const SHUTDOWN_TIMEOUT: Duration = Duration::from_millis(100);

/// Temporary(?) wrapper around [`RefCell<AppContext>`] to help us debug any double borrows.
/// Strongly consider removing after stabilization.
#[doc(hidden)]
pub struct AppCell {
    app: RefCell<AppContext>,
}

impl AppCell {
    #[doc(hidden)]
    #[track_caller]
    pub fn borrow(&self) -> AppRef {
        if option_env!("TRACK_THREAD_BORROWS").is_some() {
            let thread_id = std::thread::current().id();
            eprintln!("borrowed {thread_id:?}");
        }
        AppRef(self.app.borrow())
    }

    #[doc(hidden)]
    #[track_caller]
    pub fn borrow_mut(&self) -> AppRefMut {
        if option_env!("TRACK_THREAD_BORROWS").is_some() {
            let thread_id = std::thread::current().id();
            eprintln!("borrowed {thread_id:?}");
        }
        AppRefMut(self.app.borrow_mut())
    }
}

#[doc(hidden)]
#[derive(Deref, DerefMut)]
pub struct AppRef<'a>(Ref<'a, AppContext>);

impl<'a> Drop for AppRef<'a> {
    fn drop(&mut self) {
        if option_env!("TRACK_THREAD_BORROWS").is_some() {
            let thread_id = std::thread::current().id();
            eprintln!("dropped borrow from {thread_id:?}");
        }
    }
}

#[doc(hidden)]
#[derive(Deref, DerefMut)]
pub struct AppRefMut<'a>(RefMut<'a, AppContext>);

impl<'a> Drop for AppRefMut<'a> {
    fn drop(&mut self) {
        if option_env!("TRACK_THREAD_BORROWS").is_some() {
            let thread_id = std::thread::current().id();
            eprintln!("dropped {thread_id:?}");
        }
    }
}

/// A reference to a GPUI application, typically constructed in the `main` function of your app.
/// You won't interact with this type much outside of initial configuration and startup.
pub struct App(Rc<AppCell>);

/// Represents an application before it is fully launched. Once your app is
/// configured, you'll start the app with `App::run`.
impl App {
    /// Builds an app with the given asset source.
    #[allow(clippy::new_without_default)]
    pub fn new() -> Self {
        #[cfg(any(test, feature = "test-support"))]
        log::info!("GPUI was compiled in test mode");

        Self(AppContext::new(
            current_platform(false),
            Arc::new(()),
<<<<<<< HEAD
            http::client(Proxy::no_proxy()),
=======
            http_client::client(None),
>>>>>>> 85504804
        ))
    }

    /// Build an app in headless mode. This prevents opening windows,
    /// but makes it possible to run an application in an context like
    /// SSH, where GUI applications are not allowed.
    pub fn headless() -> Self {
        Self(AppContext::new(
            current_platform(true),
            Arc::new(()),
<<<<<<< HEAD
            http::client(Proxy::no_proxy()),
=======
            http_client::client(None),
>>>>>>> 85504804
        ))
    }

    /// Assign
    pub fn with_assets(self, asset_source: impl AssetSource) -> Self {
        let mut context_lock = self.0.borrow_mut();
        let asset_source = Arc::new(asset_source);
        context_lock.asset_source = asset_source.clone();
        context_lock.svg_renderer = SvgRenderer::new(asset_source);
        drop(context_lock);
        self
    }

    /// Start the application. The provided callback will be called once the
    /// app is fully launched.
    pub fn run<F>(self, on_finish_launching: F)
    where
        F: 'static + FnOnce(&mut AppContext),
    {
        let this = self.0.clone();
        let platform = self.0.borrow().platform.clone();
        platform.run(Box::new(move || {
            let cx = &mut *this.borrow_mut();
            on_finish_launching(cx);
        }));
    }

    /// Register a handler to be invoked when the platform instructs the application
    /// to open one or more URLs.
    pub fn on_open_urls<F>(&self, mut callback: F) -> &Self
    where
        F: 'static + FnMut(Vec<String>),
    {
        self.0.borrow().platform.on_open_urls(Box::new(callback));
        self
    }

    /// Invokes a handler when an already-running application is launched.
    /// On macOS, this can occur when the application icon is double-clicked or the app is launched via the dock.
    pub fn on_reopen<F>(&self, mut callback: F) -> &Self
    where
        F: 'static + FnMut(&mut AppContext),
    {
        let this = Rc::downgrade(&self.0);
        self.0.borrow_mut().platform.on_reopen(Box::new(move || {
            if let Some(app) = this.upgrade() {
                callback(&mut app.borrow_mut());
            }
        }));
        self
    }

    /// Returns a handle to the [`BackgroundExecutor`] associated with this app, which can be used to spawn futures in the background.
    pub fn background_executor(&self) -> BackgroundExecutor {
        self.0.borrow().background_executor.clone()
    }

    /// Returns a handle to the [`ForegroundExecutor`] associated with this app, which can be used to spawn futures in the foreground.
    pub fn foreground_executor(&self) -> ForegroundExecutor {
        self.0.borrow().foreground_executor.clone()
    }

    /// Returns a reference to the [`TextSystem`] associated with this app.
    pub fn text_system(&self) -> Arc<TextSystem> {
        self.0.borrow().text_system.clone()
    }

    /// Returns the file URL of the executable with the specified name in the application bundle
    pub fn path_for_auxiliary_executable(&self, name: &str) -> Result<PathBuf> {
        self.0.borrow().path_for_auxiliary_executable(name)
    }
}

type Handler = Box<dyn FnMut(&mut AppContext) -> bool + 'static>;
type Listener = Box<dyn FnMut(&dyn Any, &mut AppContext) -> bool + 'static>;
type KeystrokeObserver = Box<dyn FnMut(&KeystrokeEvent, &mut WindowContext) + 'static>;
type QuitHandler = Box<dyn FnOnce(&mut AppContext) -> LocalBoxFuture<'static, ()> + 'static>;
type ReleaseListener = Box<dyn FnOnce(&mut dyn Any, &mut AppContext) + 'static>;
type NewViewListener = Box<dyn FnMut(AnyView, &mut WindowContext) + 'static>;

/// Contains the state of the full application, and passed as a reference to a variety of callbacks.
/// Other contexts such as [ModelContext], [WindowContext], and [ViewContext] deref to this type, making it the most general context type.
/// You need a reference to an `AppContext` to access the state of a [Model].
pub struct AppContext {
    pub(crate) this: Weak<AppCell>,
    pub(crate) platform: Rc<dyn Platform>,
    text_system: Arc<TextSystem>,
    flushing_effects: bool,
    pending_updates: usize,
    pub(crate) actions: Rc<ActionRegistry>,
    pub(crate) active_drag: Option<AnyDrag>,
    pub(crate) background_executor: BackgroundExecutor,
    pub(crate) foreground_executor: ForegroundExecutor,
    pub(crate) loading_assets: FxHashMap<(TypeId, u64), Box<dyn Any>>,
    pub(crate) asset_cache: AssetCache,
    asset_source: Arc<dyn AssetSource>,
    pub(crate) svg_renderer: SvgRenderer,
    http_client: Arc<dyn HttpClient>,
    pub(crate) globals_by_type: FxHashMap<TypeId, Box<dyn Any>>,
    pub(crate) entities: EntityMap,
    pub(crate) new_view_observers: SubscriberSet<TypeId, NewViewListener>,
    pub(crate) windows: SlotMap<WindowId, Option<Window>>,
    pub(crate) window_handles: FxHashMap<WindowId, AnyWindowHandle>,
    pub(crate) keymap: Rc<RefCell<Keymap>>,
    pub(crate) global_action_listeners:
        FxHashMap<TypeId, Vec<Rc<dyn Fn(&dyn Any, DispatchPhase, &mut Self)>>>,
    pending_effects: VecDeque<Effect>,
    pub(crate) pending_notifications: FxHashSet<EntityId>,
    pub(crate) pending_global_notifications: FxHashSet<TypeId>,
    pub(crate) observers: SubscriberSet<EntityId, Handler>,
    // TypeId is the type of the event that the listener callback expects
    pub(crate) event_listeners: SubscriberSet<EntityId, (TypeId, Listener)>,
    pub(crate) keystroke_observers: SubscriberSet<(), KeystrokeObserver>,
    pub(crate) release_listeners: SubscriberSet<EntityId, ReleaseListener>,
    pub(crate) global_observers: SubscriberSet<TypeId, Handler>,
    pub(crate) quit_observers: SubscriberSet<(), QuitHandler>,
    pub(crate) layout_id_buffer: Vec<LayoutId>, // We recycle this memory across layout requests.
    pub(crate) propagate_event: bool,
    pub(crate) prompt_builder: Option<PromptBuilder>,
}

impl AppContext {
    #[allow(clippy::new_ret_no_self)]
    pub(crate) fn new(
        platform: Rc<dyn Platform>,
        asset_source: Arc<dyn AssetSource>,
        http_client: Arc<dyn HttpClient>,
    ) -> Rc<AppCell> {
        let executor = platform.background_executor();
        let foreground_executor = platform.foreground_executor();
        assert!(
            executor.is_main_thread(),
            "must construct App on main thread"
        );

        let text_system = Arc::new(TextSystem::new(platform.text_system()));
        let entities = EntityMap::new();

        let app = Rc::new_cyclic(|this| AppCell {
            app: RefCell::new(AppContext {
                this: this.clone(),
                platform: platform.clone(),
                text_system,
                actions: Rc::new(ActionRegistry::default()),
                flushing_effects: false,
                pending_updates: 0,
                active_drag: None,
                background_executor: executor,
                foreground_executor,
                svg_renderer: SvgRenderer::new(asset_source.clone()),
                asset_cache: AssetCache::new(),
                loading_assets: Default::default(),
                asset_source,
                http_client,
                globals_by_type: FxHashMap::default(),
                entities,
                new_view_observers: SubscriberSet::new(),
                window_handles: FxHashMap::default(),
                windows: SlotMap::with_key(),
                keymap: Rc::new(RefCell::new(Keymap::default())),
                global_action_listeners: FxHashMap::default(),
                pending_effects: VecDeque::new(),
                pending_notifications: FxHashSet::default(),
                pending_global_notifications: FxHashSet::default(),
                observers: SubscriberSet::new(),
                event_listeners: SubscriberSet::new(),
                release_listeners: SubscriberSet::new(),
                keystroke_observers: SubscriberSet::new(),
                global_observers: SubscriberSet::new(),
                quit_observers: SubscriberSet::new(),
                layout_id_buffer: Default::default(),
                propagate_event: true,
                prompt_builder: Some(PromptBuilder::Default),
            }),
        });

        init_app_menus(platform.as_ref(), &mut app.borrow_mut());

        platform.on_quit(Box::new({
            let cx = app.clone();
            move || {
                cx.borrow_mut().shutdown();
            }
        }));

        app
    }

    /// Quit the application gracefully. Handlers registered with [`ModelContext::on_app_quit`]
    /// will be given 100ms to complete before exiting.
    pub fn shutdown(&mut self) {
        let mut futures = Vec::new();

        for observer in self.quit_observers.remove(&()) {
            futures.push(observer(self));
        }

        self.windows.clear();
        self.window_handles.clear();
        self.flush_effects();

        let futures = futures::future::join_all(futures);
        if self
            .background_executor
            .block_with_timeout(SHUTDOWN_TIMEOUT, futures)
            .is_err()
        {
            log::error!("timed out waiting on app_will_quit");
        }
    }

    /// Gracefully quit the application via the platform's standard routine.
    pub fn quit(&mut self) {
        self.platform.quit();
    }

    /// Schedules all windows in the application to be redrawn. This can be called
    /// multiple times in an update cycle and still result in a single redraw.
    pub fn refresh(&mut self) {
        self.pending_effects.push_back(Effect::Refresh);
    }

    pub(crate) fn update<R>(&mut self, update: impl FnOnce(&mut Self) -> R) -> R {
        self.pending_updates += 1;
        let result = update(self);
        if !self.flushing_effects && self.pending_updates == 1 {
            self.flushing_effects = true;
            self.flush_effects();
            self.flushing_effects = false;
        }
        self.pending_updates -= 1;
        result
    }

    /// Arrange a callback to be invoked when the given model or view calls `notify` on its respective context.
    pub fn observe<W, E>(
        &mut self,
        entity: &E,
        mut on_notify: impl FnMut(E, &mut AppContext) + 'static,
    ) -> Subscription
    where
        W: 'static,
        E: Entity<W>,
    {
        self.observe_internal(entity, move |e, cx| {
            on_notify(e, cx);
            true
        })
    }

    pub(crate) fn new_observer(&mut self, key: EntityId, value: Handler) -> Subscription {
        let (subscription, activate) = self.observers.insert(key, value);
        self.defer(move |_| activate());
        subscription
    }
    pub(crate) fn observe_internal<W, E>(
        &mut self,
        entity: &E,
        mut on_notify: impl FnMut(E, &mut AppContext) -> bool + 'static,
    ) -> Subscription
    where
        W: 'static,
        E: Entity<W>,
    {
        let entity_id = entity.entity_id();
        let handle = entity.downgrade();
        self.new_observer(
            entity_id,
            Box::new(move |cx| {
                if let Some(handle) = E::upgrade_from(&handle) {
                    on_notify(handle, cx)
                } else {
                    false
                }
            }),
        )
    }

    /// Arrange for the given callback to be invoked whenever the given model or view emits an event of a given type.
    /// The callback is provided a handle to the emitting entity and a reference to the emitted event.
    pub fn subscribe<T, E, Event>(
        &mut self,
        entity: &E,
        mut on_event: impl FnMut(E, &Event, &mut AppContext) + 'static,
    ) -> Subscription
    where
        T: 'static + EventEmitter<Event>,
        E: Entity<T>,
        Event: 'static,
    {
        self.subscribe_internal(entity, move |entity, event, cx| {
            on_event(entity, event, cx);
            true
        })
    }

    pub(crate) fn new_subscription(
        &mut self,
        key: EntityId,
        value: (TypeId, Listener),
    ) -> Subscription {
        let (subscription, activate) = self.event_listeners.insert(key, value);
        self.defer(move |_| activate());
        subscription
    }
    pub(crate) fn subscribe_internal<T, E, Evt>(
        &mut self,
        entity: &E,
        mut on_event: impl FnMut(E, &Evt, &mut AppContext) -> bool + 'static,
    ) -> Subscription
    where
        T: 'static + EventEmitter<Evt>,
        E: Entity<T>,
        Evt: 'static,
    {
        let entity_id = entity.entity_id();
        let entity = entity.downgrade();
        self.new_subscription(
            entity_id,
            (
                TypeId::of::<Evt>(),
                Box::new(move |event, cx| {
                    let event: &Evt = event.downcast_ref().expect("invalid event type");
                    if let Some(handle) = E::upgrade_from(&entity) {
                        on_event(handle, event, cx)
                    } else {
                        false
                    }
                }),
            ),
        )
    }

    /// Returns handles to all open windows in the application.
    /// Each handle could be downcast to a handle typed for the root view of that window.
    /// To find all windows of a given type, you could filter on
    pub fn windows(&self) -> Vec<AnyWindowHandle> {
        self.windows
            .keys()
            .flat_map(|window_id| self.window_handles.get(&window_id).copied())
            .collect()
    }

    /// Returns a handle to the window that is currently focused at the platform level, if one exists.
    pub fn active_window(&self) -> Option<AnyWindowHandle> {
        self.platform.active_window()
    }

    /// Opens a new window with the given option and the root view returned by the given function.
    /// The function is invoked with a `WindowContext`, which can be used to interact with window-specific
    /// functionality.
    pub fn open_window<V: 'static + Render>(
        &mut self,
        options: crate::WindowOptions,
        build_root_view: impl FnOnce(&mut WindowContext) -> View<V>,
    ) -> anyhow::Result<WindowHandle<V>> {
        self.update(|cx| {
            let id = cx.windows.insert(None);
            let handle = WindowHandle::new(id);
            match Window::new(handle.into(), options, cx) {
                Ok(mut window) => {
                    let root_view = build_root_view(&mut WindowContext::new(cx, &mut window));
                    window.root_view.replace(root_view.into());
                    WindowContext::new(cx, &mut window).defer(|cx| cx.appearance_changed());
                    cx.window_handles.insert(id, window.handle);
                    cx.windows.get_mut(id).unwrap().replace(window);
                    Ok(handle)
                }
                Err(e) => {
                    cx.windows.remove(id);
                    return Err(e);
                }
            }
        })
    }

    /// Instructs the platform to activate the application by bringing it to the foreground.
    pub fn activate(&self, ignoring_other_apps: bool) {
        self.platform.activate(ignoring_other_apps);
    }

    /// Hide the application at the platform level.
    pub fn hide(&self) {
        self.platform.hide();
    }

    /// Hide other applications at the platform level.
    pub fn hide_other_apps(&self) {
        self.platform.hide_other_apps();
    }

    /// Unhide other applications at the platform level.
    pub fn unhide_other_apps(&self) {
        self.platform.unhide_other_apps();
    }

    /// Returns the list of currently active displays.
    pub fn displays(&self) -> Vec<Rc<dyn PlatformDisplay>> {
        self.platform.displays()
    }

    /// Returns the primary display that will be used for new windows.
    pub fn primary_display(&self) -> Option<Rc<dyn PlatformDisplay>> {
        self.platform.primary_display()
    }

    /// Returns the display with the given ID, if one exists.
    pub fn find_display(&self, id: DisplayId) -> Option<Rc<dyn PlatformDisplay>> {
        self.displays()
            .iter()
            .find(|display| display.id() == id)
            .cloned()
    }

    /// Returns the appearance of the application's windows.
    pub fn window_appearance(&self) -> WindowAppearance {
        self.platform.window_appearance()
    }

    /// Writes data to the primary selection buffer.
    /// Only available on Linux.
    #[cfg(target_os = "linux")]
    pub fn write_to_primary(&self, item: ClipboardItem) {
        self.platform.write_to_primary(item)
    }

    /// Writes data to the platform clipboard.
    pub fn write_to_clipboard(&self, item: ClipboardItem) {
        self.platform.write_to_clipboard(item)
    }

    /// Reads data from the primary selection buffer.
    /// Only available on Linux.
    #[cfg(target_os = "linux")]
    pub fn read_from_primary(&self) -> Option<ClipboardItem> {
        self.platform.read_from_primary()
    }

    /// Reads data from the platform clipboard.
    pub fn read_from_clipboard(&self) -> Option<ClipboardItem> {
        self.platform.read_from_clipboard()
    }

    /// Writes credentials to the platform keychain.
    pub fn write_credentials(
        &self,
        url: &str,
        username: &str,
        password: &[u8],
    ) -> Task<Result<()>> {
        self.platform.write_credentials(url, username, password)
    }

    /// Reads credentials from the platform keychain.
    pub fn read_credentials(&self, url: &str) -> Task<Result<Option<(String, Vec<u8>)>>> {
        self.platform.read_credentials(url)
    }

    /// Deletes credentials from the platform keychain.
    pub fn delete_credentials(&self, url: &str) -> Task<Result<()>> {
        self.platform.delete_credentials(url)
    }

    /// Directs the platform's default browser to open the given URL.
    pub fn open_url(&self, url: &str) {
        self.platform.open_url(url);
    }

    /// register_url_scheme requests that the given scheme (e.g. `zed` for `zed://` urls)
    /// is opened by the current app.
    /// On some platforms (e.g. macOS) you may be able to register URL schemes as part of app
    /// distribution, but this method exists to let you register schemes at runtime.
    pub fn register_url_scheme(&self, scheme: &str) -> Task<Result<()>> {
        self.platform.register_url_scheme(scheme)
    }

    /// Returns the full pathname of the current app bundle.
    /// If the app is not being run from a bundle, returns an error.
    pub fn app_path(&self) -> Result<PathBuf> {
        self.platform.app_path()
    }

    /// On Linux, returns the name of the compositor in use.
    /// Is blank on other platforms.
    pub fn compositor_name(&self) -> &'static str {
        self.platform.compositor_name()
    }

    /// Returns the file URL of the executable with the specified name in the application bundle
    pub fn path_for_auxiliary_executable(&self, name: &str) -> Result<PathBuf> {
        self.platform.path_for_auxiliary_executable(name)
    }

    /// Displays a platform modal for selecting paths.
    /// When one or more paths are selected, they'll be relayed asynchronously via the returned oneshot channel.
    /// If cancelled, a `None` will be relayed instead.
    /// May return an error on Linux if the file picker couldn't be opened.
    pub fn prompt_for_paths(
        &self,
        options: PathPromptOptions,
    ) -> oneshot::Receiver<Result<Option<Vec<PathBuf>>>> {
        self.platform.prompt_for_paths(options)
    }

    /// Displays a platform modal for selecting a new path where a file can be saved.
    /// The provided directory will be used to set the initial location.
    /// When a path is selected, it is relayed asynchronously via the returned oneshot channel.
    /// If cancelled, a `None` will be relayed instead.
    /// May return an error on Linux if the file picker couldn't be opened.
    pub fn prompt_for_new_path(
        &self,
        directory: &Path,
    ) -> oneshot::Receiver<Result<Option<PathBuf>>> {
        self.platform.prompt_for_new_path(directory)
    }

    /// Reveals the specified path at the platform level, such as in Finder on macOS.
    pub fn reveal_path(&self, path: &Path) {
        self.platform.reveal_path(path)
    }

    /// Returns whether the user has configured scrollbars to auto-hide at the platform level.
    pub fn should_auto_hide_scrollbars(&self) -> bool {
        self.platform.should_auto_hide_scrollbars()
    }

    /// Restart the application.
    pub fn restart(&self, binary_path: Option<PathBuf>) {
        self.platform.restart(binary_path)
    }

    /// Updates the http client assigned to GPUI
    pub fn update_http_client(&mut self, new_client: Arc<dyn HttpClient>) {
        self.http_client = new_client;
    }

    /// Returns the http client assigned to GPUI
    pub fn http_client(&self) -> Arc<dyn HttpClient> {
        self.http_client.clone()
    }

    /// Returns the SVG renderer GPUI uses
    pub(crate) fn svg_renderer(&self) -> SvgRenderer {
        self.svg_renderer.clone()
    }

    pub(crate) fn push_effect(&mut self, effect: Effect) {
        match &effect {
            Effect::Notify { emitter } => {
                if !self.pending_notifications.insert(*emitter) {
                    return;
                }
            }
            Effect::NotifyGlobalObservers { global_type } => {
                if !self.pending_global_notifications.insert(*global_type) {
                    return;
                }
            }
            _ => {}
        };

        self.pending_effects.push_back(effect);
    }

    /// Called at the end of [`AppContext::update`] to complete any side effects
    /// such as notifying observers, emitting events, etc. Effects can themselves
    /// cause effects, so we continue looping until all effects are processed.
    fn flush_effects(&mut self) {
        loop {
            self.release_dropped_entities();
            self.release_dropped_focus_handles();

            if let Some(effect) = self.pending_effects.pop_front() {
                match effect {
                    Effect::Notify { emitter } => {
                        self.apply_notify_effect(emitter);
                    }

                    Effect::Emit {
                        emitter,
                        event_type,
                        event,
                    } => self.apply_emit_effect(emitter, event_type, event),

                    Effect::Refresh => {
                        self.apply_refresh_effect();
                    }

                    Effect::NotifyGlobalObservers { global_type } => {
                        self.apply_notify_global_observers_effect(global_type);
                    }

                    Effect::Defer { callback } => {
                        self.apply_defer_effect(callback);
                    }
                }
            } else {
                #[cfg(any(test, feature = "test-support"))]
                for window in self
                    .windows
                    .values()
                    .filter_map(|window| {
                        let window = window.as_ref()?;
                        window.dirty.get().then_some(window.handle)
                    })
                    .collect::<Vec<_>>()
                {
                    self.update_window(window, |_, cx| cx.draw()).unwrap();
                }

                if self.pending_effects.is_empty() {
                    break;
                }
            }
        }
    }

    /// Repeatedly called during `flush_effects` to release any entities whose
    /// reference count has become zero. We invoke any release observers before dropping
    /// each entity.
    fn release_dropped_entities(&mut self) {
        loop {
            let dropped = self.entities.take_dropped();
            if dropped.is_empty() {
                break;
            }

            for (entity_id, mut entity) in dropped {
                self.observers.remove(&entity_id);
                self.event_listeners.remove(&entity_id);
                for release_callback in self.release_listeners.remove(&entity_id) {
                    release_callback(entity.as_mut(), self);
                }
            }
        }
    }

    /// Repeatedly called during `flush_effects` to handle a focused handle being dropped.
    fn release_dropped_focus_handles(&mut self) {
        for window_handle in self.windows() {
            window_handle
                .update(self, |_, cx| {
                    let mut blur_window = false;
                    let focus = cx.window.focus;
                    cx.window.focus_handles.write().retain(|handle_id, count| {
                        if count.load(SeqCst) == 0 {
                            if focus == Some(handle_id) {
                                blur_window = true;
                            }
                            false
                        } else {
                            true
                        }
                    });

                    if blur_window {
                        cx.blur();
                    }
                })
                .unwrap();
        }
    }

    fn apply_notify_effect(&mut self, emitter: EntityId) {
        self.pending_notifications.remove(&emitter);

        self.observers
            .clone()
            .retain(&emitter, |handler| handler(self));
    }

    fn apply_emit_effect(&mut self, emitter: EntityId, event_type: TypeId, event: Box<dyn Any>) {
        self.event_listeners
            .clone()
            .retain(&emitter, |(stored_type, handler)| {
                if *stored_type == event_type {
                    handler(event.as_ref(), self)
                } else {
                    true
                }
            });
    }

    fn apply_refresh_effect(&mut self) {
        for window in self.windows.values_mut() {
            if let Some(window) = window.as_mut() {
                window.dirty.set(true);
            }
        }
    }

    fn apply_notify_global_observers_effect(&mut self, type_id: TypeId) {
        self.pending_global_notifications.remove(&type_id);
        self.global_observers
            .clone()
            .retain(&type_id, |observer| observer(self));
    }

    fn apply_defer_effect(&mut self, callback: Box<dyn FnOnce(&mut Self) + 'static>) {
        callback(self);
    }

    /// Creates an `AsyncAppContext`, which can be cloned and has a static lifetime
    /// so it can be held across `await` points.
    pub fn to_async(&self) -> AsyncAppContext {
        AsyncAppContext {
            app: self.this.clone(),
            background_executor: self.background_executor.clone(),
            foreground_executor: self.foreground_executor.clone(),
        }
    }

    /// Obtains a reference to the executor, which can be used to spawn futures.
    pub fn background_executor(&self) -> &BackgroundExecutor {
        &self.background_executor
    }

    /// Obtains a reference to the executor, which can be used to spawn futures.
    pub fn foreground_executor(&self) -> &ForegroundExecutor {
        &self.foreground_executor
    }

    /// Spawns the future returned by the given function on the thread pool. The closure will be invoked
    /// with [AsyncAppContext], which allows the application state to be accessed across await points.
    pub fn spawn<Fut, R>(&self, f: impl FnOnce(AsyncAppContext) -> Fut) -> Task<R>
    where
        Fut: Future<Output = R> + 'static,
        R: 'static,
    {
        self.foreground_executor.spawn(f(self.to_async()))
    }

    /// Schedules the given function to be run at the end of the current effect cycle, allowing entities
    /// that are currently on the stack to be returned to the app.
    pub fn defer(&mut self, f: impl FnOnce(&mut AppContext) + 'static) {
        self.push_effect(Effect::Defer {
            callback: Box::new(f),
        });
    }

    /// Accessor for the application's asset source, which is provided when constructing the `App`.
    pub fn asset_source(&self) -> &Arc<dyn AssetSource> {
        &self.asset_source
    }

    /// Accessor for the text system.
    pub fn text_system(&self) -> &Arc<TextSystem> {
        &self.text_system
    }

    /// Check whether a global of the given type has been assigned.
    pub fn has_global<G: Global>(&self) -> bool {
        self.globals_by_type.contains_key(&TypeId::of::<G>())
    }

    /// Access the global of the given type. Panics if a global for that type has not been assigned.
    #[track_caller]
    pub fn global<G: Global>(&self) -> &G {
        self.globals_by_type
            .get(&TypeId::of::<G>())
            .map(|any_state| any_state.downcast_ref::<G>().unwrap())
            .ok_or_else(|| anyhow!("no state of type {} exists", type_name::<G>()))
            .unwrap()
    }

    /// Access the global of the given type if a value has been assigned.
    pub fn try_global<G: Global>(&self) -> Option<&G> {
        self.globals_by_type
            .get(&TypeId::of::<G>())
            .map(|any_state| any_state.downcast_ref::<G>().unwrap())
    }

    /// Access the global of the given type mutably. Panics if a global for that type has not been assigned.
    #[track_caller]
    pub fn global_mut<G: Global>(&mut self) -> &mut G {
        let global_type = TypeId::of::<G>();
        self.push_effect(Effect::NotifyGlobalObservers { global_type });
        self.globals_by_type
            .get_mut(&global_type)
            .and_then(|any_state| any_state.downcast_mut::<G>())
            .ok_or_else(|| anyhow!("no state of type {} exists", type_name::<G>()))
            .unwrap()
    }

    /// Access the global of the given type mutably. A default value is assigned if a global of this type has not
    /// yet been assigned.
    pub fn default_global<G: Global + Default>(&mut self) -> &mut G {
        let global_type = TypeId::of::<G>();
        self.push_effect(Effect::NotifyGlobalObservers { global_type });
        self.globals_by_type
            .entry(global_type)
            .or_insert_with(|| Box::<G>::default())
            .downcast_mut::<G>()
            .unwrap()
    }

    /// Sets the value of the global of the given type.
    pub fn set_global<G: Global>(&mut self, global: G) {
        let global_type = TypeId::of::<G>();
        self.push_effect(Effect::NotifyGlobalObservers { global_type });
        self.globals_by_type.insert(global_type, Box::new(global));
    }

    /// Clear all stored globals. Does not notify global observers.
    #[cfg(any(test, feature = "test-support"))]
    pub fn clear_globals(&mut self) {
        self.globals_by_type.drain();
    }

    /// Remove the global of the given type from the app context. Does not notify global observers.
    pub fn remove_global<G: Global>(&mut self) -> G {
        let global_type = TypeId::of::<G>();
        self.push_effect(Effect::NotifyGlobalObservers { global_type });
        *self
            .globals_by_type
            .remove(&global_type)
            .unwrap_or_else(|| panic!("no global added for {}", std::any::type_name::<G>()))
            .downcast()
            .unwrap()
    }

    /// Register a callback to be invoked when a global of the given type is updated.
    pub fn observe_global<G: Global>(
        &mut self,
        mut f: impl FnMut(&mut Self) + 'static,
    ) -> Subscription {
        let (subscription, activate) = self.global_observers.insert(
            TypeId::of::<G>(),
            Box::new(move |cx| {
                f(cx);
                true
            }),
        );
        self.defer(move |_| activate());
        subscription
    }

    /// Move the global of the given type to the stack.
    pub(crate) fn lease_global<G: Global>(&mut self) -> GlobalLease<G> {
        GlobalLease::new(
            self.globals_by_type
                .remove(&TypeId::of::<G>())
                .ok_or_else(|| anyhow!("no global registered of type {}", type_name::<G>()))
                .unwrap(),
        )
    }

    /// Restore the global of the given type after it is moved to the stack.
    pub(crate) fn end_global_lease<G: Global>(&mut self, lease: GlobalLease<G>) {
        let global_type = TypeId::of::<G>();
        self.push_effect(Effect::NotifyGlobalObservers { global_type });
        self.globals_by_type.insert(global_type, lease.global);
    }

    pub(crate) fn new_view_observer(
        &mut self,
        key: TypeId,
        value: NewViewListener,
    ) -> Subscription {
        let (subscription, activate) = self.new_view_observers.insert(key, value);
        activate();
        subscription
    }
    /// Arrange for the given function to be invoked whenever a view of the specified type is created.
    /// The function will be passed a mutable reference to the view along with an appropriate context.
    pub fn observe_new_views<V: 'static>(
        &mut self,
        on_new: impl 'static + Fn(&mut V, &mut ViewContext<V>),
    ) -> Subscription {
        self.new_view_observer(
            TypeId::of::<V>(),
            Box::new(move |any_view: AnyView, cx: &mut WindowContext| {
                any_view
                    .downcast::<V>()
                    .unwrap()
                    .update(cx, |view_state, cx| {
                        on_new(view_state, cx);
                    })
            }),
        )
    }

    /// Observe the release of a model or view. The callback is invoked after the model or view
    /// has no more strong references but before it has been dropped.
    pub fn observe_release<E, T>(
        &mut self,
        handle: &E,
        on_release: impl FnOnce(&mut T, &mut AppContext) + 'static,
    ) -> Subscription
    where
        E: Entity<T>,
        T: 'static,
    {
        let (subscription, activate) = self.release_listeners.insert(
            handle.entity_id(),
            Box::new(move |entity, cx| {
                let entity = entity.downcast_mut().expect("invalid entity type");
                on_release(entity, cx)
            }),
        );
        activate();
        subscription
    }

    /// Register a callback to be invoked when a keystroke is received by the application
    /// in any window. Note that this fires after all other action and event mechanisms have resolved
    /// and that this API will not be invoked if the event's propagation is stopped.
    pub fn observe_keystrokes(
        &mut self,
        f: impl FnMut(&KeystrokeEvent, &mut WindowContext) + 'static,
    ) -> Subscription {
        fn inner(
            keystroke_observers: &mut SubscriberSet<(), KeystrokeObserver>,
            handler: KeystrokeObserver,
        ) -> Subscription {
            let (subscription, activate) = keystroke_observers.insert((), handler);
            activate();
            subscription
        }
        inner(&mut self.keystroke_observers, Box::new(f))
    }

    /// Register key bindings.
    pub fn bind_keys(&mut self, bindings: impl IntoIterator<Item = KeyBinding>) {
        self.keymap.borrow_mut().add_bindings(bindings);
        self.pending_effects.push_back(Effect::Refresh);
    }

    /// Clear all key bindings in the app.
    pub fn clear_key_bindings(&mut self) {
        self.keymap.borrow_mut().clear();
        self.pending_effects.push_back(Effect::Refresh);
    }

    /// Register a global listener for actions invoked via the keyboard.
    pub fn on_action<A: Action>(&mut self, listener: impl Fn(&A, &mut Self) + 'static) {
        self.global_action_listeners
            .entry(TypeId::of::<A>())
            .or_default()
            .push(Rc::new(move |action, phase, cx| {
                if phase == DispatchPhase::Bubble {
                    let action = action.downcast_ref().unwrap();
                    listener(action, cx)
                }
            }));
    }

    /// Event handlers propagate events by default. Call this method to stop dispatching to
    /// event handlers with a lower z-index (mouse) or higher in the tree (keyboard). This is
    /// the opposite of [`Self::propagate`]. It's also possible to cancel a call to [`Self::propagate`] by
    /// calling this method before effects are flushed.
    pub fn stop_propagation(&mut self) {
        self.propagate_event = false;
    }

    /// Action handlers stop propagation by default during the bubble phase of action dispatch
    /// dispatching to action handlers higher in the element tree. This is the opposite of
    /// [`Self::stop_propagation`]. It's also possible to cancel a call to [`Self::stop_propagation`] by calling
    /// this method before effects are flushed.
    pub fn propagate(&mut self) {
        self.propagate_event = true;
    }

    /// Build an action from some arbitrary data, typically a keymap entry.
    pub fn build_action(
        &self,
        name: &str,
        data: Option<serde_json::Value>,
    ) -> Result<Box<dyn Action>> {
        self.actions.build_action(name, data)
    }

    /// Get a list of all action names that have been registered.
    /// in the application. Note that registration only allows for
    /// actions to be built dynamically, and is unrelated to binding
    /// actions in the element tree.
    pub fn all_action_names(&self) -> &[SharedString] {
        self.actions.all_action_names()
    }

    /// Register a callback to be invoked when the application is about to quit.
    /// It is not possible to cancel the quit event at this point.
    pub fn on_app_quit<Fut>(
        &mut self,
        mut on_quit: impl FnMut(&mut AppContext) -> Fut + 'static,
    ) -> Subscription
    where
        Fut: 'static + Future<Output = ()>,
    {
        let (subscription, activate) = self.quit_observers.insert(
            (),
            Box::new(move |cx| {
                let future = on_quit(cx);
                future.boxed_local()
            }),
        );
        activate();
        subscription
    }

    pub(crate) fn clear_pending_keystrokes(&mut self) {
        for window in self.windows() {
            window
                .update(self, |_, cx| {
                    cx.clear_pending_keystrokes();
                })
                .ok();
        }
    }

    /// Checks if the given action is bound in the current context, as defined by the app's current focus,
    /// the bindings in the element tree, and any global action listeners.
    pub fn is_action_available(&mut self, action: &dyn Action) -> bool {
        let mut action_available = false;
        if let Some(window) = self.active_window() {
            if let Ok(window_action_available) =
                window.update(self, |_, cx| cx.is_action_available(action))
            {
                action_available = window_action_available;
            }
        }

        action_available
            || self
                .global_action_listeners
                .contains_key(&action.as_any().type_id())
    }

    /// Sets the menu bar for this application. This will replace any existing menu bar.
    pub fn set_menus(&mut self, menus: Vec<Menu>) {
        self.platform.set_menus(menus, &self.keymap.borrow());
    }

    /// Gets the menu bar for this application.
    pub fn get_menus(&self) -> Option<Vec<OwnedMenu>> {
        self.platform.get_menus()
    }

    /// Sets the right click menu for the app icon in the dock
    pub fn set_dock_menu(&mut self, menus: Vec<MenuItem>) {
        self.platform.set_dock_menu(menus, &self.keymap.borrow());
    }

    /// Adds given path to the bottom of the list of recent paths for the application.
    /// The list is usually shown on the application icon's context menu in the dock,
    /// and allows to open the recent files via that context menu.
    /// If the path is already in the list, it will be moved to the bottom of the list.
    pub fn add_recent_document(&mut self, path: &Path) {
        self.platform.add_recent_document(path);
    }

    /// Dispatch an action to the currently active window or global action handler
    /// See [action::Action] for more information on how actions work
    pub fn dispatch_action(&mut self, action: &dyn Action) {
        if let Some(active_window) = self.active_window() {
            active_window
                .update(self, |_, cx| cx.dispatch_action(action.boxed_clone()))
                .log_err();
        } else {
            self.dispatch_global_action(action);
        }
    }

    fn dispatch_global_action(&mut self, action: &dyn Action) {
        self.propagate_event = true;

        if let Some(mut global_listeners) = self
            .global_action_listeners
            .remove(&action.as_any().type_id())
        {
            for listener in &global_listeners {
                listener(action.as_any(), DispatchPhase::Capture, self);
                if !self.propagate_event {
                    break;
                }
            }

            global_listeners.extend(
                self.global_action_listeners
                    .remove(&action.as_any().type_id())
                    .unwrap_or_default(),
            );

            self.global_action_listeners
                .insert(action.as_any().type_id(), global_listeners);
        }

        if self.propagate_event {
            if let Some(mut global_listeners) = self
                .global_action_listeners
                .remove(&action.as_any().type_id())
            {
                for listener in global_listeners.iter().rev() {
                    listener(action.as_any(), DispatchPhase::Bubble, self);
                    if !self.propagate_event {
                        break;
                    }
                }

                global_listeners.extend(
                    self.global_action_listeners
                        .remove(&action.as_any().type_id())
                        .unwrap_or_default(),
                );

                self.global_action_listeners
                    .insert(action.as_any().type_id(), global_listeners);
            }
        }
    }

    /// Is there currently something being dragged?
    pub fn has_active_drag(&self) -> bool {
        self.active_drag.is_some()
    }

    /// Set the prompt renderer for GPUI. This will replace the default or platform specific
    /// prompts with this custom implementation.
    pub fn set_prompt_builder(
        &mut self,
        renderer: impl Fn(
                PromptLevel,
                &str,
                Option<&str>,
                &[&str],
                PromptHandle,
                &mut WindowContext,
            ) -> RenderablePromptHandle
            + 'static,
    ) {
        self.prompt_builder = Some(PromptBuilder::Custom(Box::new(renderer)))
    }
}

impl Context for AppContext {
    type Result<T> = T;

    /// Build an entity that is owned by the application. The given function will be invoked with
    /// a `ModelContext` and must return an object representing the entity. A `Model` handle will be returned,
    /// which can be used to access the entity in a context.
    fn new_model<T: 'static>(
        &mut self,
        build_model: impl FnOnce(&mut ModelContext<'_, T>) -> T,
    ) -> Model<T> {
        self.update(|cx| {
            let slot = cx.entities.reserve();
            let entity = build_model(&mut ModelContext::new(cx, slot.downgrade()));
            cx.entities.insert(slot, entity)
        })
    }

    fn reserve_model<T: 'static>(&mut self) -> Self::Result<Reservation<T>> {
        Reservation(self.entities.reserve())
    }

    fn insert_model<T: 'static>(
        &mut self,
        reservation: Reservation<T>,
        build_model: impl FnOnce(&mut ModelContext<'_, T>) -> T,
    ) -> Self::Result<Model<T>> {
        self.update(|cx| {
            let slot = reservation.0;
            let entity = build_model(&mut ModelContext::new(cx, slot.downgrade()));
            cx.entities.insert(slot, entity)
        })
    }

    /// Updates the entity referenced by the given model. The function is passed a mutable reference to the
    /// entity along with a `ModelContext` for the entity.
    fn update_model<T: 'static, R>(
        &mut self,
        model: &Model<T>,
        update: impl FnOnce(&mut T, &mut ModelContext<'_, T>) -> R,
    ) -> R {
        self.update(|cx| {
            let mut entity = cx.entities.lease(model);
            let result = update(&mut entity, &mut ModelContext::new(cx, model.downgrade()));
            cx.entities.end_lease(entity);
            result
        })
    }

    fn read_model<T, R>(
        &self,
        handle: &Model<T>,
        read: impl FnOnce(&T, &AppContext) -> R,
    ) -> Self::Result<R>
    where
        T: 'static,
    {
        let entity = self.entities.read(handle);
        read(entity, self)
    }

    fn update_window<T, F>(&mut self, handle: AnyWindowHandle, update: F) -> Result<T>
    where
        F: FnOnce(AnyView, &mut WindowContext<'_>) -> T,
    {
        self.update(|cx| {
            let mut window = cx
                .windows
                .get_mut(handle.id)
                .ok_or_else(|| anyhow!("window not found"))?
                .take()
                .ok_or_else(|| anyhow!("window not found"))?;

            let root_view = window.root_view.clone().unwrap();
            let result = update(root_view, &mut WindowContext::new(cx, &mut window));

            if window.removed {
                cx.window_handles.remove(&handle.id);
                cx.windows.remove(handle.id);
            } else {
                cx.windows
                    .get_mut(handle.id)
                    .ok_or_else(|| anyhow!("window not found"))?
                    .replace(window);
            }

            Ok(result)
        })
    }

    fn read_window<T, R>(
        &self,
        window: &WindowHandle<T>,
        read: impl FnOnce(View<T>, &AppContext) -> R,
    ) -> Result<R>
    where
        T: 'static,
    {
        let window = self
            .windows
            .get(window.id)
            .ok_or_else(|| anyhow!("window not found"))?
            .as_ref()
            .unwrap();

        let root_view = window.root_view.clone().unwrap();
        let view = root_view
            .downcast::<T>()
            .map_err(|_| anyhow!("root view's type has changed"))?;

        Ok(read(view, self))
    }
}

/// These effects are processed at the end of each application update cycle.
pub(crate) enum Effect {
    Notify {
        emitter: EntityId,
    },
    Emit {
        emitter: EntityId,
        event_type: TypeId,
        event: Box<dyn Any>,
    },
    Refresh,
    NotifyGlobalObservers {
        global_type: TypeId,
    },
    Defer {
        callback: Box<dyn FnOnce(&mut AppContext) + 'static>,
    },
}

/// Wraps a global variable value during `update_global` while the value has been moved to the stack.
pub(crate) struct GlobalLease<G: Global> {
    global: Box<dyn Any>,
    global_type: PhantomData<G>,
}

impl<G: Global> GlobalLease<G> {
    fn new(global: Box<dyn Any>) -> Self {
        GlobalLease {
            global,
            global_type: PhantomData,
        }
    }
}

impl<G: Global> Deref for GlobalLease<G> {
    type Target = G;

    fn deref(&self) -> &Self::Target {
        self.global.downcast_ref().unwrap()
    }
}

impl<G: Global> DerefMut for GlobalLease<G> {
    fn deref_mut(&mut self) -> &mut Self::Target {
        self.global.downcast_mut().unwrap()
    }
}

/// Contains state associated with an active drag operation, started by dragging an element
/// within the window or by dragging into the app from the underlying platform.
pub struct AnyDrag {
    /// The view used to render this drag
    pub view: AnyView,

    /// The value of the dragged item, to be dropped
    pub value: Box<dyn Any>,

    /// This is used to render the dragged item in the same place
    /// on the original element that the drag was initiated
    pub cursor_offset: Point<Pixels>,
}

/// Contains state associated with a tooltip. You'll only need this struct if you're implementing
/// tooltip behavior on a custom element. Otherwise, use [Div::tooltip].
#[derive(Clone)]
pub struct AnyTooltip {
    /// The view used to display the tooltip
    pub view: AnyView,

    /// The absolute position of the mouse when the tooltip was deployed.
    pub mouse_position: Point<Pixels>,
}

/// A keystroke event, and potentially the associated action
#[derive(Debug)]
pub struct KeystrokeEvent {
    /// The keystroke that occurred
    pub keystroke: Keystroke,

    /// The action that was resolved for the keystroke, if any
    pub action: Option<Box<dyn Action>>,
}<|MERGE_RESOLUTION|>--- conflicted
+++ resolved
@@ -18,11 +18,7 @@
 pub use async_context::*;
 use collections::{FxHashMap, FxHashSet, VecDeque};
 pub use entity_map::*;
-<<<<<<< HEAD
-use http::{self, proxy::Proxy, HttpClient};
-=======
-use http_client::HttpClient;
->>>>>>> 85504804
+use http_client::{proxy::Proxy, HttpClient};
 pub use model_context::*;
 #[cfg(any(test, feature = "test-support"))]
 pub use test_context::*;
@@ -118,11 +114,7 @@
         Self(AppContext::new(
             current_platform(false),
             Arc::new(()),
-<<<<<<< HEAD
-            http::client(Proxy::no_proxy()),
-=======
-            http_client::client(None),
->>>>>>> 85504804
+            http_client::client(Proxy::no_proxy()),
         ))
     }
 
@@ -133,11 +125,7 @@
         Self(AppContext::new(
             current_platform(true),
             Arc::new(()),
-<<<<<<< HEAD
-            http::client(Proxy::no_proxy()),
-=======
-            http_client::client(None),
->>>>>>> 85504804
+            http_client::client(Proxy::no_proxy()),
         ))
     }
 
