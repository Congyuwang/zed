--- conflicted
+++ resolved
@@ -1172,11 +1172,8 @@
             .unwrap_or_default();
 
         let http = self.http.clone();
-<<<<<<< HEAD
         let proxy = self.http.proxy();
-=======
         let credentials = credentials.clone();
->>>>>>> b8982ad3
         let rpc_url = self.rpc_url(http, release_channel);
         cx.background_executor().spawn(async move {
             use HttpOrHttps::*;
