#[cfg(any(test, feature = "test-support"))]
pub mod test;

mod socks;
pub mod telemetry;
pub mod user;

use anyhow::{anyhow, bail, Context as _, Result};
use async_recursion::async_recursion;
use async_tungstenite::tungstenite::{
    client::IntoClientRequest,
    error::Error as WebsocketError,
    http::{HeaderValue, Request, StatusCode},
};
use clock::SystemClock;
use collections::HashMap;
use futures::{
    channel::oneshot,
    future::{BoxFuture, LocalBoxFuture},
    AsyncReadExt, FutureExt, SinkExt, Stream, StreamExt, TryFutureExt as _, TryStreamExt,
};
use gpui::{
    actions, AnyModel, AnyWeakModel, AppContext, AsyncAppContext, Global, Model, Task, WeakModel,
};
<<<<<<< HEAD
use http_client::{proxy::Proxy, AsyncBody, HttpClient, HttpClientWithUrl};
use lazy_static::lazy_static;
=======
use http_client::{AsyncBody, HttpClient, HttpClientWithUrl};
>>>>>>> 02cd5128
use parking_lot::RwLock;
use postage::watch;
use proto::ProtoClient;
use rand::prelude::*;
use release_channel::{AppVersion, ReleaseChannel};
use rpc::proto::{AnyTypedEnvelope, EntityMessage, EnvelopedMessage, PeerId, RequestMessage};
use schemars::JsonSchema;
use serde::{Deserialize, Serialize};
<<<<<<< HEAD
use settings::{Settings, SettingsSources, SettingsStore};
use socks::{get_socks_proxy, SocksStream, SocksVersion};
=======
use settings::{Settings, SettingsSources};
use socks::connect_socks_proxy_stream;
>>>>>>> 02cd5128
use std::fmt;
use std::pin::Pin;
use std::{
    any::TypeId,
    convert::TryFrom,
    fmt::Write as _,
    future::Future,
    marker::PhantomData,
    path::PathBuf,
    sync::{
        atomic::{AtomicU64, Ordering},
        Arc, LazyLock, Weak,
    },
    time::{Duration, Instant},
};
use telemetry::Telemetry;
use thiserror::Error;
use tokio_socks::io::Compat;
use url::Url;
use util::{ResultExt, TryFutureExt};

pub use rpc::*;
pub use telemetry_events::Event;
pub use user::*;

#[derive(Debug, Clone, Eq, PartialEq)]
pub struct DevServerToken(pub String);

impl fmt::Display for DevServerToken {
    fn fmt(&self, f: &mut fmt::Formatter<'_>) -> fmt::Result {
        write!(f, "{}", self.0)
    }
}

static ZED_SERVER_URL: LazyLock<Option<String>> =
    LazyLock::new(|| std::env::var("ZED_SERVER_URL").ok());
static ZED_RPC_URL: LazyLock<Option<String>> = LazyLock::new(|| std::env::var("ZED_RPC_URL").ok());

/// An environment variable whose presence indicates that the development auth
/// provider should be used.
///
/// Only works in development. Setting this environment variable in other release
/// channels is a no-op.
pub static ZED_DEVELOPMENT_AUTH: LazyLock<bool> = LazyLock::new(|| {
    std::env::var("ZED_DEVELOPMENT_AUTH").map_or(false, |value| !value.is_empty())
});
pub static IMPERSONATE_LOGIN: LazyLock<Option<String>> = LazyLock::new(|| {
    std::env::var("ZED_IMPERSONATE")
        .ok()
        .and_then(|s| if s.is_empty() { None } else { Some(s) })
});

pub static ADMIN_API_TOKEN: LazyLock<Option<String>> = LazyLock::new(|| {
    std::env::var("ZED_ADMIN_API_TOKEN")
        .ok()
        .and_then(|s| if s.is_empty() { None } else { Some(s) })
});

pub static ZED_APP_PATH: LazyLock<Option<PathBuf>> =
    LazyLock::new(|| std::env::var("ZED_APP_PATH").ok().map(PathBuf::from));

pub static ZED_ALWAYS_ACTIVE: LazyLock<bool> =
    LazyLock::new(|| std::env::var("ZED_ALWAYS_ACTIVE").map_or(false, |e| !e.is_empty()));

pub const INITIAL_RECONNECTION_DELAY: Duration = Duration::from_millis(500);
pub const MAX_RECONNECTION_DELAY: Duration = Duration::from_secs(10);
pub const CONNECTION_TIMEOUT: Duration = Duration::from_secs(20);

actions!(client, [SignIn, SignOut, Reconnect]);

#[derive(Clone, Default, Serialize, Deserialize, JsonSchema)]
pub struct ClientSettingsContent {
    server_url: Option<String>,
}

#[derive(Deserialize)]
pub struct ClientSettings {
    pub server_url: String,
}

impl Settings for ClientSettings {
    const KEY: Option<&'static str> = None;

    type FileContent = ClientSettingsContent;

    fn load(sources: SettingsSources<Self::FileContent>, _: &mut AppContext) -> Result<Self> {
        let mut result = sources.json_merge::<Self>()?;
        if let Some(server_url) = &*ZED_SERVER_URL {
            result.server_url.clone_from(&server_url)
        }
        Ok(result)
    }
}

#[derive(Default, Clone, Serialize, Deserialize, JsonSchema)]
pub struct ProxySettingsContent {
    proxy: Option<String>,
}

#[derive(Deserialize, Default)]
pub struct ProxySettings {
    pub proxy: Option<String>,
}

impl Settings for ProxySettings {
    const KEY: Option<&'static str> = None;

    type FileContent = ProxySettingsContent;

    fn load(sources: SettingsSources<Self::FileContent>, _: &mut AppContext) -> Result<Self> {
        Ok(Self {
            proxy: sources
                .user
                .and_then(|value| value.proxy.clone())
                .or(sources.default.proxy.clone()),
        })
    }
}

pub fn init_settings(cx: &mut AppContext) {
    TelemetrySettings::register(cx);
    ClientSettings::register(cx);
    ProxySettings::register(cx);
}

pub fn init(client: &Arc<Client>, cx: &mut AppContext) {
    let client = Arc::downgrade(client);
    cx.on_action({
        let client = client.clone();
        move |_: &SignIn, cx| {
            if let Some(client) = client.upgrade() {
                cx.spawn(
                    |cx| async move { client.authenticate_and_connect(true, &cx).log_err().await },
                )
                .detach();
            }
        }
    });

    cx.on_action({
        let client = client.clone();
        move |_: &SignOut, cx| {
            if let Some(client) = client.upgrade() {
                cx.spawn(|cx| async move {
                    client.sign_out(&cx).await;
                })
                .detach();
            }
        }
    });

    cx.on_action({
        let client = client.clone();
        move |_: &Reconnect, cx| {
            if let Some(client) = client.upgrade() {
                cx.spawn(|cx| async move {
                    client.reconnect(&cx);
                })
                .detach();
            }
        }
    });
}

struct GlobalClient(Arc<Client>);

impl Global for GlobalClient {}

pub struct Client {
    id: AtomicU64,
    peer: Arc<Peer>,
    http: Arc<HttpClientWithUrl>,
    telemetry: Arc<Telemetry>,
    credentials_provider: Arc<dyn CredentialsProvider + Send + Sync + 'static>,
    state: RwLock<ClientState>,

    #[allow(clippy::type_complexity)]
    #[cfg(any(test, feature = "test-support"))]
    authenticate: RwLock<
        Option<Box<dyn 'static + Send + Sync + Fn(&AsyncAppContext) -> Task<Result<Credentials>>>>,
    >,

    #[allow(clippy::type_complexity)]
    #[cfg(any(test, feature = "test-support"))]
    establish_connection: RwLock<
        Option<
            Box<
                dyn 'static
                    + Send
                    + Sync
                    + Fn(
                        &Credentials,
                        &AsyncAppContext,
                    ) -> Task<Result<Connection, EstablishConnectionError>>,
            >,
        >,
    >,

    #[cfg(any(test, feature = "test-support"))]
    rpc_url: RwLock<Option<Url>>,
}

#[derive(Error, Debug)]
pub enum EstablishConnectionError {
    #[error("upgrade required")]
    UpgradeRequired,
    #[error("unauthorized")]
    Unauthorized,
    #[error("{0}")]
    Other(#[from] anyhow::Error),
    #[error("{0}")]
    Http(#[from] http_client::Error),
    #[error("{0}")]
    InvalidHeaderValue(#[from] async_tungstenite::tungstenite::http::header::InvalidHeaderValue),
    #[error("{0}")]
    Io(#[from] std::io::Error),
    #[error("{0}")]
    Websocket(#[from] async_tungstenite::tungstenite::http::Error),
}

impl From<WebsocketError> for EstablishConnectionError {
    fn from(error: WebsocketError) -> Self {
        if let WebsocketError::Http(response) = &error {
            match response.status() {
                StatusCode::UNAUTHORIZED => return EstablishConnectionError::Unauthorized,
                StatusCode::UPGRADE_REQUIRED => return EstablishConnectionError::UpgradeRequired,
                _ => {}
            }
        }
        EstablishConnectionError::Other(error.into())
    }
}

impl EstablishConnectionError {
    pub fn other(error: impl Into<anyhow::Error> + Send + Sync) -> Self {
        Self::Other(error.into())
    }
}

#[derive(Copy, Clone, Debug, PartialEq)]
pub enum Status {
    SignedOut,
    UpgradeRequired,
    Authenticating,
    Connecting,
    ConnectionError,
    Connected {
        peer_id: PeerId,
        connection_id: ConnectionId,
    },
    ConnectionLost,
    Reauthenticating,
    Reconnecting,
    ReconnectionError {
        next_reconnection: Instant,
    },
}

impl Status {
    pub fn is_connected(&self) -> bool {
        matches!(self, Self::Connected { .. })
    }

    pub fn is_signed_out(&self) -> bool {
        matches!(self, Self::SignedOut | Self::UpgradeRequired)
    }
}

struct ClientState {
    credentials: Option<Credentials>,
    status: (watch::Sender<Status>, watch::Receiver<Status>),
    entity_id_extractors: HashMap<TypeId, fn(&dyn AnyTypedEnvelope) -> u64>,
    _reconnect_task: Option<Task<()>>,
    entities_by_type_and_remote_id: HashMap<(TypeId, u64), WeakSubscriber>,
    models_by_message_type: HashMap<TypeId, AnyWeakModel>,
    entity_types_by_message_type: HashMap<TypeId, TypeId>,
    #[allow(clippy::type_complexity)]
    message_handlers: HashMap<
        TypeId,
        Arc<
            dyn Send
                + Sync
                + Fn(
                    AnyModel,
                    Box<dyn AnyTypedEnvelope>,
                    &Arc<Client>,
                    AsyncAppContext,
                ) -> LocalBoxFuture<'static, Result<()>>,
        >,
    >,
}

enum WeakSubscriber {
    Entity { handle: AnyWeakModel },
    Pending(Vec<Box<dyn AnyTypedEnvelope>>),
}

#[derive(Clone, Debug, Eq, PartialEq)]
pub enum Credentials {
    DevServer { token: DevServerToken },
    User { user_id: u64, access_token: String },
}

impl Credentials {
    pub fn authorization_header(&self) -> String {
        match self {
            Credentials::DevServer { token } => format!("dev-server-token {}", token),
            Credentials::User {
                user_id,
                access_token,
            } => format!("{} {}", user_id, access_token),
        }
    }
}

/// A provider for [`Credentials`].
///
/// Used to abstract over reading and writing credentials to some form of
/// persistence (like the system keychain).
trait CredentialsProvider {
    /// Reads the credentials from the provider.
    fn read_credentials<'a>(
        &'a self,
        cx: &'a AsyncAppContext,
    ) -> Pin<Box<dyn Future<Output = Option<Credentials>> + 'a>>;

    /// Writes the credentials to the provider.
    fn write_credentials<'a>(
        &'a self,
        user_id: u64,
        access_token: String,
        cx: &'a AsyncAppContext,
    ) -> Pin<Box<dyn Future<Output = Result<()>> + 'a>>;

    /// Deletes the credentials from the provider.
    fn delete_credentials<'a>(
        &'a self,
        cx: &'a AsyncAppContext,
    ) -> Pin<Box<dyn Future<Output = Result<()>> + 'a>>;
}

impl Default for ClientState {
    fn default() -> Self {
        Self {
            credentials: None,
            status: watch::channel_with(Status::SignedOut),
            entity_id_extractors: Default::default(),
            _reconnect_task: None,
            models_by_message_type: Default::default(),
            entities_by_type_and_remote_id: Default::default(),
            entity_types_by_message_type: Default::default(),
            message_handlers: Default::default(),
        }
    }
}

pub enum Subscription {
    Entity {
        client: Weak<Client>,
        id: (TypeId, u64),
    },
    Message {
        client: Weak<Client>,
        id: TypeId,
    },
}

impl Drop for Subscription {
    fn drop(&mut self) {
        match self {
            Subscription::Entity { client, id } => {
                if let Some(client) = client.upgrade() {
                    let mut state = client.state.write();
                    let _ = state.entities_by_type_and_remote_id.remove(id);
                }
            }
            Subscription::Message { client, id } => {
                if let Some(client) = client.upgrade() {
                    let mut state = client.state.write();
                    let _ = state.entity_types_by_message_type.remove(id);
                    let _ = state.message_handlers.remove(id);
                }
            }
        }
    }
}

pub struct PendingEntitySubscription<T: 'static> {
    client: Arc<Client>,
    remote_id: u64,
    _entity_type: PhantomData<T>,
    consumed: bool,
}

impl<T: 'static> PendingEntitySubscription<T> {
    pub fn set_model(mut self, model: &Model<T>, cx: &mut AsyncAppContext) -> Subscription {
        self.consumed = true;
        let mut state = self.client.state.write();
        let id = (TypeId::of::<T>(), self.remote_id);
        let Some(WeakSubscriber::Pending(messages)) =
            state.entities_by_type_and_remote_id.remove(&id)
        else {
            unreachable!()
        };

        state.entities_by_type_and_remote_id.insert(
            id,
            WeakSubscriber::Entity {
                handle: model.downgrade().into(),
            },
        );
        drop(state);
        for message in messages {
            self.client.handle_message(message, cx);
        }
        Subscription::Entity {
            client: Arc::downgrade(&self.client),
            id,
        }
    }
}

impl<T: 'static> Drop for PendingEntitySubscription<T> {
    fn drop(&mut self) {
        if !self.consumed {
            let mut state = self.client.state.write();
            if let Some(WeakSubscriber::Pending(messages)) = state
                .entities_by_type_and_remote_id
                .remove(&(TypeId::of::<T>(), self.remote_id))
            {
                for message in messages {
                    log::info!("unhandled message {}", message.payload_type_name());
                }
            }
        }
    }
}

#[derive(Copy, Clone)]
pub struct TelemetrySettings {
    pub diagnostics: bool,
    pub metrics: bool,
}

/// Control what info is collected by Zed.
#[derive(Default, Clone, Serialize, Deserialize, JsonSchema)]
pub struct TelemetrySettingsContent {
    /// Send debug info like crash reports.
    ///
    /// Default: true
    pub diagnostics: Option<bool>,
    /// Send anonymized usage data like what languages you're using Zed with.
    ///
    /// Default: true
    pub metrics: Option<bool>,
}

impl settings::Settings for TelemetrySettings {
    const KEY: Option<&'static str> = Some("telemetry");

    type FileContent = TelemetrySettingsContent;

    fn load(sources: SettingsSources<Self::FileContent>, _: &mut AppContext) -> Result<Self> {
        Ok(Self {
            diagnostics: sources.user.as_ref().and_then(|v| v.diagnostics).unwrap_or(
                sources
                    .default
                    .diagnostics
                    .ok_or_else(Self::missing_default)?,
            ),
            metrics: sources
                .user
                .as_ref()
                .and_then(|v| v.metrics)
                .unwrap_or(sources.default.metrics.ok_or_else(Self::missing_default)?),
        })
    }
}

impl Client {
    pub fn new(
        clock: Arc<dyn SystemClock>,
        http: Arc<HttpClientWithUrl>,
        cx: &mut AppContext,
    ) -> Arc<Self> {
        let use_zed_development_auth = match ReleaseChannel::try_global(cx) {
            Some(ReleaseChannel::Dev) => *ZED_DEVELOPMENT_AUTH,
            Some(ReleaseChannel::Nightly | ReleaseChannel::Preview | ReleaseChannel::Stable)
            | None => false,
        };

        let credentials_provider: Arc<dyn CredentialsProvider + Send + Sync + 'static> =
            if use_zed_development_auth {
                Arc::new(DevelopmentCredentialsProvider {
                    path: paths::config_dir().join("development_auth"),
                })
            } else {
                Arc::new(KeychainCredentialsProvider)
            };

        Arc::new(Self {
            id: AtomicU64::new(0),
            peer: Peer::new(0),
            telemetry: Telemetry::new(clock, http.clone(), cx),
            http,
            credentials_provider,
            state: Default::default(),

            #[cfg(any(test, feature = "test-support"))]
            authenticate: Default::default(),
            #[cfg(any(test, feature = "test-support"))]
            establish_connection: Default::default(),
            #[cfg(any(test, feature = "test-support"))]
            rpc_url: RwLock::default(),
        })
    }

    pub fn production(cx: &mut AppContext) -> Arc<Self> {
        let user_agent = format!(
            "Zed/{} ({}; {})",
            AppVersion::global(cx),
            std::env::consts::OS,
            std::env::consts::ARCH
        );
        let clock = Arc::new(clock::RealSystemClock);
        let proxy = Proxy::init(&ProxySettings::get_global(cx).proxy);
        let proxy_clone = proxy.clone();
        cx.observe_global::<SettingsStore>(move |cx| {
            proxy_clone.update_zed_settings(&ProxySettings::get_global(cx).proxy)
        })
        .detach();
        let http = Arc::new(HttpClientWithUrl::new(
            &ClientSettings::get_global(cx).server_url,
            proxy,
            Some(user_agent),
        ));
        Self::new(clock, http.clone(), cx)
    }

    pub fn id(&self) -> u64 {
        self.id.load(Ordering::SeqCst)
    }

    pub fn http_client(&self) -> Arc<HttpClientWithUrl> {
        self.http.clone()
    }

    pub fn set_id(&self, id: u64) -> &Self {
        self.id.store(id, Ordering::SeqCst);
        self
    }

    #[cfg(any(test, feature = "test-support"))]
    pub fn teardown(&self) {
        let mut state = self.state.write();
        state._reconnect_task.take();
        state.message_handlers.clear();
        state.models_by_message_type.clear();
        state.entities_by_type_and_remote_id.clear();
        state.entity_id_extractors.clear();
        self.peer.teardown();
    }

    #[cfg(any(test, feature = "test-support"))]
    pub fn override_authenticate<F>(&self, authenticate: F) -> &Self
    where
        F: 'static + Send + Sync + Fn(&AsyncAppContext) -> Task<Result<Credentials>>,
    {
        *self.authenticate.write() = Some(Box::new(authenticate));
        self
    }

    #[cfg(any(test, feature = "test-support"))]
    pub fn override_establish_connection<F>(&self, connect: F) -> &Self
    where
        F: 'static
            + Send
            + Sync
            + Fn(&Credentials, &AsyncAppContext) -> Task<Result<Connection, EstablishConnectionError>>,
    {
        *self.establish_connection.write() = Some(Box::new(connect));
        self
    }

    #[cfg(any(test, feature = "test-support"))]
    pub fn override_rpc_url(&self, url: Url) -> &Self {
        *self.rpc_url.write() = Some(url);
        self
    }

    pub fn global(cx: &AppContext) -> Arc<Self> {
        cx.global::<GlobalClient>().0.clone()
    }
    pub fn set_global(client: Arc<Client>, cx: &mut AppContext) {
        cx.set_global(GlobalClient(client))
    }

    pub fn user_id(&self) -> Option<u64> {
        if let Some(Credentials::User { user_id, .. }) = self.state.read().credentials.as_ref() {
            Some(*user_id)
        } else {
            None
        }
    }

    pub fn peer_id(&self) -> Option<PeerId> {
        if let Status::Connected { peer_id, .. } = &*self.status().borrow() {
            Some(*peer_id)
        } else {
            None
        }
    }

    pub fn status(&self) -> watch::Receiver<Status> {
        self.state.read().status.1.clone()
    }

    fn set_status(self: &Arc<Self>, status: Status, cx: &AsyncAppContext) {
        log::info!("set status on client {}: {:?}", self.id(), status);
        let mut state = self.state.write();
        *state.status.0.borrow_mut() = status;

        match status {
            Status::Connected { .. } => {
                state._reconnect_task = None;
            }
            Status::ConnectionLost => {
                let this = self.clone();
                state._reconnect_task = Some(cx.spawn(move |cx| async move {
                    #[cfg(any(test, feature = "test-support"))]
                    let mut rng = StdRng::seed_from_u64(0);
                    #[cfg(not(any(test, feature = "test-support")))]
                    let mut rng = StdRng::from_entropy();

                    let mut delay = INITIAL_RECONNECTION_DELAY;
                    while let Err(error) = this.authenticate_and_connect(true, &cx).await {
                        log::error!("failed to connect {}", error);
                        if matches!(*this.status().borrow(), Status::ConnectionError) {
                            this.set_status(
                                Status::ReconnectionError {
                                    next_reconnection: Instant::now() + delay,
                                },
                                &cx,
                            );
                            cx.background_executor().timer(delay).await;
                            delay = delay
                                .mul_f32(rng.gen_range(0.5..=2.5))
                                .max(INITIAL_RECONNECTION_DELAY)
                                .min(MAX_RECONNECTION_DELAY);
                        } else {
                            break;
                        }
                    }
                }));
            }
            Status::SignedOut | Status::UpgradeRequired => {
                self.telemetry.set_authenticated_user_info(None, false);
                state._reconnect_task.take();
            }
            _ => {}
        }
    }

    pub fn subscribe_to_entity<T>(
        self: &Arc<Self>,
        remote_id: u64,
    ) -> Result<PendingEntitySubscription<T>>
    where
        T: 'static,
    {
        let id = (TypeId::of::<T>(), remote_id);

        let mut state = self.state.write();
        if state.entities_by_type_and_remote_id.contains_key(&id) {
            return Err(anyhow!("already subscribed to entity"));
        }

        state
            .entities_by_type_and_remote_id
            .insert(id, WeakSubscriber::Pending(Default::default()));

        Ok(PendingEntitySubscription {
            client: self.clone(),
            remote_id,
            consumed: false,
            _entity_type: PhantomData,
        })
    }

    #[track_caller]
    pub fn add_message_handler<M, E, H, F>(
        self: &Arc<Self>,
        entity: WeakModel<E>,
        handler: H,
    ) -> Subscription
    where
        M: EnvelopedMessage,
        E: 'static,
        H: 'static + Sync + Fn(Model<E>, TypedEnvelope<M>, AsyncAppContext) -> F + Send + Sync,
        F: 'static + Future<Output = Result<()>>,
    {
        self.add_message_handler_impl(entity, move |model, message, _, cx| {
            handler(model, message, cx)
        })
    }

    fn add_message_handler_impl<M, E, H, F>(
        self: &Arc<Self>,
        entity: WeakModel<E>,
        handler: H,
    ) -> Subscription
    where
        M: EnvelopedMessage,
        E: 'static,
        H: 'static
            + Sync
            + Fn(Model<E>, TypedEnvelope<M>, Arc<Self>, AsyncAppContext) -> F
            + Send
            + Sync,
        F: 'static + Future<Output = Result<()>>,
    {
        let message_type_id = TypeId::of::<M>();
        let mut state = self.state.write();
        state
            .models_by_message_type
            .insert(message_type_id, entity.into());

        let prev_handler = state.message_handlers.insert(
            message_type_id,
            Arc::new(move |subscriber, envelope, client, cx| {
                let subscriber = subscriber.downcast::<E>().unwrap();
                let envelope = envelope.into_any().downcast::<TypedEnvelope<M>>().unwrap();
                handler(subscriber, *envelope, client.clone(), cx).boxed_local()
            }),
        );
        if prev_handler.is_some() {
            let location = std::panic::Location::caller();
            panic!(
                "{}:{} registered handler for the same message {} twice",
                location.file(),
                location.line(),
                std::any::type_name::<M>()
            );
        }

        Subscription::Message {
            client: Arc::downgrade(self),
            id: message_type_id,
        }
    }

    pub fn add_request_handler<M, E, H, F>(
        self: &Arc<Self>,
        model: WeakModel<E>,
        handler: H,
    ) -> Subscription
    where
        M: RequestMessage,
        E: 'static,
        H: 'static + Sync + Fn(Model<E>, TypedEnvelope<M>, AsyncAppContext) -> F + Send + Sync,
        F: 'static + Future<Output = Result<M::Response>>,
    {
        self.add_message_handler_impl(model, move |handle, envelope, this, cx| {
            Self::respond_to_request(envelope.receipt(), handler(handle, envelope, cx), this)
        })
    }

    pub fn add_model_message_handler<M, E, H, F>(self: &Arc<Self>, handler: H)
    where
        M: EntityMessage,
        E: 'static,
        H: 'static + Fn(Model<E>, TypedEnvelope<M>, AsyncAppContext) -> F + Send + Sync,
        F: 'static + Future<Output = Result<()>>,
    {
        self.add_entity_message_handler::<M, E, _, _>(move |subscriber, message, _, cx| {
            handler(subscriber.downcast::<E>().unwrap(), message, cx)
        })
    }

    fn add_entity_message_handler<M, E, H, F>(self: &Arc<Self>, handler: H)
    where
        M: EntityMessage,
        E: 'static,
        H: 'static + Fn(AnyModel, TypedEnvelope<M>, Arc<Self>, AsyncAppContext) -> F + Send + Sync,
        F: 'static + Future<Output = Result<()>>,
    {
        let model_type_id = TypeId::of::<E>();
        let message_type_id = TypeId::of::<M>();

        let mut state = self.state.write();
        state
            .entity_types_by_message_type
            .insert(message_type_id, model_type_id);
        state
            .entity_id_extractors
            .entry(message_type_id)
            .or_insert_with(|| {
                |envelope| {
                    envelope
                        .as_any()
                        .downcast_ref::<TypedEnvelope<M>>()
                        .unwrap()
                        .payload
                        .remote_entity_id()
                }
            });
        let prev_handler = state.message_handlers.insert(
            message_type_id,
            Arc::new(move |handle, envelope, client, cx| {
                let envelope = envelope.into_any().downcast::<TypedEnvelope<M>>().unwrap();
                handler(handle, *envelope, client.clone(), cx).boxed_local()
            }),
        );
        if prev_handler.is_some() {
            panic!("registered handler for the same message twice");
        }
    }

    pub fn add_model_request_handler<M, E, H, F>(self: &Arc<Self>, handler: H)
    where
        M: EntityMessage + RequestMessage,
        E: 'static,
        H: 'static + Fn(Model<E>, TypedEnvelope<M>, AsyncAppContext) -> F + Send + Sync,
        F: 'static + Future<Output = Result<M::Response>>,
    {
        self.add_entity_message_handler::<M, E, _, _>(move |entity, envelope, client, cx| {
            Self::respond_to_request::<M, _>(
                envelope.receipt(),
                handler(entity.downcast::<E>().unwrap(), envelope, cx),
                client,
            )
        })
    }

    async fn respond_to_request<T: RequestMessage, F: Future<Output = Result<T::Response>>>(
        receipt: Receipt<T>,
        response: F,
        client: Arc<Self>,
    ) -> Result<()> {
        match response.await {
            Ok(response) => {
                client.respond(receipt, response)?;
                Ok(())
            }
            Err(error) => {
                client.respond_with_error(receipt, error.to_proto())?;
                Err(error)
            }
        }
    }

    pub async fn has_credentials(&self, cx: &AsyncAppContext) -> bool {
        self.credentials_provider
            .read_credentials(cx)
            .await
            .is_some()
    }

    pub fn set_dev_server_token(&self, token: DevServerToken) -> &Self {
        self.state.write().credentials = Some(Credentials::DevServer { token });
        self
    }

    #[async_recursion(?Send)]
    pub async fn authenticate_and_connect(
        self: &Arc<Self>,
        try_provider: bool,
        cx: &AsyncAppContext,
    ) -> anyhow::Result<()> {
        let was_disconnected = match *self.status().borrow() {
            Status::SignedOut => true,
            Status::ConnectionError
            | Status::ConnectionLost
            | Status::Authenticating { .. }
            | Status::Reauthenticating { .. }
            | Status::ReconnectionError { .. } => false,
            Status::Connected { .. } | Status::Connecting { .. } | Status::Reconnecting { .. } => {
                return Ok(())
            }
            Status::UpgradeRequired => return Err(EstablishConnectionError::UpgradeRequired)?,
        };
        if was_disconnected {
            self.set_status(Status::Authenticating, cx);
        } else {
            self.set_status(Status::Reauthenticating, cx)
        }

        let mut read_from_provider = false;
        let mut credentials = self.state.read().credentials.clone();
        if credentials.is_none() && try_provider {
            credentials = self.credentials_provider.read_credentials(cx).await;
            read_from_provider = credentials.is_some();
        }

        if credentials.is_none() {
            let mut status_rx = self.status();
            let _ = status_rx.next().await;
            futures::select_biased! {
                authenticate = self.authenticate(cx).fuse() => {
                    match authenticate {
                        Ok(creds) => credentials = Some(creds),
                        Err(err) => {
                            self.set_status(Status::ConnectionError, cx);
                            return Err(err);
                        }
                    }
                }
                _ = status_rx.next().fuse() => {
                    return Err(anyhow!("authentication canceled"));
                }
            }
        }
        let credentials = credentials.unwrap();
        if let Credentials::User { user_id, .. } = &credentials {
            self.set_id(*user_id);
        }

        if was_disconnected {
            self.set_status(Status::Connecting, cx);
        } else {
            self.set_status(Status::Reconnecting, cx);
        }

        let mut timeout =
            futures::FutureExt::fuse(cx.background_executor().timer(CONNECTION_TIMEOUT));
        futures::select_biased! {
            connection = self.establish_connection(&credentials, cx).fuse() => {
                match connection {
                    Ok(conn) => {
                        self.state.write().credentials = Some(credentials.clone());
                        if !read_from_provider && IMPERSONATE_LOGIN.is_none() {
                            if let Credentials::User{user_id, access_token} = credentials {
                                self.credentials_provider.write_credentials(user_id, access_token, cx).await.log_err();
                            }
                        }

                        futures::select_biased! {
                            result = self.set_connection(conn, cx).fuse() => result,
                            _ = timeout => {
                                self.set_status(Status::ConnectionError, cx);
                                Err(anyhow!("timed out waiting on hello message from server"))
                            }
                        }
                    }
                    Err(EstablishConnectionError::Unauthorized) => {
                        self.state.write().credentials.take();
                        if read_from_provider {
                            self.credentials_provider.delete_credentials(cx).await.log_err();
                            self.set_status(Status::SignedOut, cx);
                            self.authenticate_and_connect(false, cx).await
                        } else {
                            self.set_status(Status::ConnectionError, cx);
                            Err(EstablishConnectionError::Unauthorized)?
                        }
                    }
                    Err(EstablishConnectionError::UpgradeRequired) => {
                        self.set_status(Status::UpgradeRequired, cx);
                        Err(EstablishConnectionError::UpgradeRequired)?
                    }
                    Err(error) => {
                        self.set_status(Status::ConnectionError, cx);
                        Err(error)?
                    }
                }
            }
            _ = &mut timeout => {
                self.set_status(Status::ConnectionError, cx);
                Err(anyhow!("timed out trying to establish connection"))
            }
        }
    }

    async fn set_connection(
        self: &Arc<Self>,
        conn: Connection,
        cx: &AsyncAppContext,
    ) -> Result<()> {
        let executor = cx.background_executor();
        log::info!("add connection to peer");
        let (connection_id, handle_io, mut incoming) = self.peer.add_connection(conn, {
            let executor = executor.clone();
            move |duration| executor.timer(duration)
        });
        let handle_io = executor.spawn(handle_io);

        let peer_id = async {
            log::info!("waiting for server hello");
            let message = incoming
                .next()
                .await
                .ok_or_else(|| anyhow!("no hello message received"))?;
            log::info!("got server hello");
            let hello_message_type_name = message.payload_type_name().to_string();
            let hello = message
                .into_any()
                .downcast::<TypedEnvelope<proto::Hello>>()
                .map_err(|_| {
                    anyhow!(
                        "invalid hello message received: {:?}",
                        hello_message_type_name
                    )
                })?;
            let peer_id = hello
                .payload
                .peer_id
                .ok_or_else(|| anyhow!("invalid peer id"))?;
            Ok(peer_id)
        };

        let peer_id = match peer_id.await {
            Ok(peer_id) => peer_id,
            Err(error) => {
                self.peer.disconnect(connection_id);
                return Err(error);
            }
        };

        log::info!(
            "set status to connected (connection id: {:?}, peer id: {:?})",
            connection_id,
            peer_id
        );
        self.set_status(
            Status::Connected {
                peer_id,
                connection_id,
            },
            cx,
        );

        cx.spawn({
            let this = self.clone();
            |cx| {
                async move {
                    while let Some(message) = incoming.next().await {
                        this.handle_message(message, &cx);
                        // Don't starve the main thread when receiving lots of messages at once.
                        smol::future::yield_now().await;
                    }
                }
            }
        })
        .detach();

        cx.spawn({
            let this = self.clone();
            move |cx| async move {
                match handle_io.await {
                    Ok(()) => {
                        if *this.status().borrow()
                            == (Status::Connected {
                                connection_id,
                                peer_id,
                            })
                        {
                            this.set_status(Status::SignedOut, &cx);
                        }
                    }
                    Err(err) => {
                        log::error!("connection error: {:?}", err);
                        this.set_status(Status::ConnectionLost, &cx);
                    }
                }
            }
        })
        .detach();

        Ok(())
    }

    fn authenticate(self: &Arc<Self>, cx: &AsyncAppContext) -> Task<Result<Credentials>> {
        #[cfg(any(test, feature = "test-support"))]
        if let Some(callback) = self.authenticate.read().as_ref() {
            return callback(cx);
        }

        self.authenticate_with_browser(cx)
    }

    fn establish_connection(
        self: &Arc<Self>,
        credentials: &Credentials,
        cx: &AsyncAppContext,
    ) -> Task<Result<Connection, EstablishConnectionError>> {
        #[cfg(any(test, feature = "test-support"))]
        if let Some(callback) = self.establish_connection.read().as_ref() {
            return callback(credentials, cx);
        }

        self.establish_websocket_connection(credentials, cx)
    }

    fn rpc_url(
        &self,
        http: Arc<HttpClientWithUrl>,
        release_channel: Option<ReleaseChannel>,
    ) -> impl Future<Output = Result<Url>> {
        #[cfg(any(test, feature = "test-support"))]
        let url_override = self.rpc_url.read().clone();

        async move {
            #[cfg(any(test, feature = "test-support"))]
            if let Some(url) = url_override {
                return Ok(url);
            }

            if let Some(url) = &*ZED_RPC_URL {
                return Url::parse(url).context("invalid rpc url");
            }

            let mut url = http.build_url("/rpc");
            if let Some(preview_param) =
                release_channel.and_then(|channel| channel.release_query_param())
            {
                url += "?";
                url += preview_param;
            }

            let response = http.get(&url, Default::default(), false).await?;
            let collab_url = if response.status().is_redirection() {
                response
                    .headers()
                    .get("Location")
                    .ok_or_else(|| anyhow!("missing location header in /rpc response"))?
                    .to_str()
                    .map_err(EstablishConnectionError::other)?
                    .to_string()
            } else {
                Err(anyhow!(
                    "unexpected /rpc response status {}",
                    response.status()
                ))?
            };

            Url::parse(&collab_url).context("invalid rpc url")
        }
    }

    fn establish_websocket_connection(
        self: &Arc<Self>,
        credentials: &Credentials,
        cx: &AsyncAppContext,
    ) -> Task<Result<Connection, EstablishConnectionError>> {
        let release_channel = cx
            .update(|cx| ReleaseChannel::try_global(cx))
            .ok()
            .flatten();
        let app_version = cx
            .update(|cx| AppVersion::global(cx).to_string())
            .ok()
            .unwrap_or_default();

        let http = self.http.clone();
<<<<<<< HEAD
        let proxy = self.http.proxy();
=======
        let proxy = http.proxy().cloned();
>>>>>>> 02cd5128
        let credentials = credentials.clone();
        let rpc_url = self.rpc_url(http, release_channel);
        cx.background_executor().spawn(async move {
            use HttpOrHttps::*;

            #[derive(Debug)]
            enum HttpOrHttps {
                Http,
                Https,
            }

            let mut rpc_url = rpc_url.await?;
            let url_scheme = match rpc_url.scheme() {
                "https" => Https,
                "http" => Http,
                _ => Err(anyhow!("invalid rpc url: {}", rpc_url))?,
            };
            let rpc_host = rpc_url
                .host_str()
                .zip(rpc_url.port_or_known_default())
                .ok_or_else(|| anyhow!("missing host in rpc url"))?;
<<<<<<< HEAD
            let socks_proxy = get_socks_proxy(&proxy);
            let stream = match socks_proxy {
                Some((socks_proxy, SocksVersion::V4)) => SocksStream::Socks4(
                    tokio_socks::tcp::Socks4Stream::connect_with_socket(
                        Compat::new(smol::net::TcpStream::connect(socks_proxy).await?),
                        rpc_host,
                    )
                    .await
                    .map_err(|err| anyhow!("error connecting to socks {}", err))?,
                ),
                Some((socks_proxy, SocksVersion::V5)) => SocksStream::Socks5(
                    tokio_socks::tcp::Socks5Stream::connect_with_socket(
                        Compat::new(smol::net::TcpStream::connect(socks_proxy).await?),
                        rpc_host,
                    )
                    .await
                    .map_err(|err| anyhow!("error connecting to socks {}", err))?,
                ),
                None => SocksStream::NoProxy(smol::net::TcpStream::connect(rpc_host).await?),
            };
=======
            let stream = connect_socks_proxy_stream(proxy.as_ref(), rpc_host).await?;
>>>>>>> 02cd5128

            log::info!("connected to rpc endpoint {}", rpc_url);

            rpc_url
                .set_scheme(match url_scheme {
                    Https => "wss",
                    Http => "ws",
                })
                .unwrap();

            // We call `into_client_request` to let `tungstenite` construct the WebSocket request
            // for us from the RPC URL.
            //
            // Among other things, it will generate and set a `Sec-WebSocket-Key` header for us.
            let mut request = rpc_url.into_client_request()?;

            // We then modify the request to add our desired headers.
            let request_headers = request.headers_mut();
            request_headers.insert(
                "Authorization",
                HeaderValue::from_str(&credentials.authorization_header())?,
            );
            request_headers.insert(
                "x-zed-protocol-version",
                HeaderValue::from_str(&rpc::PROTOCOL_VERSION.to_string())?,
            );
            request_headers.insert("x-zed-app-version", HeaderValue::from_str(&app_version)?);
            request_headers.insert(
                "x-zed-release-channel",
                HeaderValue::from_str(&release_channel.map(|r| r.dev_name()).unwrap_or("unknown"))?,
            );

            match url_scheme {
                Https => {
                    let (stream, _) =
                        async_tungstenite::async_std::client_async_tls(request, stream).await?;
                    Ok(Connection::new(
                        stream
                            .map_err(|error| anyhow!(error))
                            .sink_map_err(|error| anyhow!(error)),
                    ))
                }
                Http => {
                    let (stream, _) = async_tungstenite::client_async(request, stream).await?;
                    Ok(Connection::new(
                        stream
                            .map_err(|error| anyhow!(error))
                            .sink_map_err(|error| anyhow!(error)),
                    ))
                }
            }
        })
    }

    pub fn authenticate_with_browser(
        self: &Arc<Self>,
        cx: &AsyncAppContext,
    ) -> Task<Result<Credentials>> {
        let http = self.http.clone();
        let this = self.clone();
        cx.spawn(|cx| async move {
            let background = cx.background_executor().clone();

            let (open_url_tx, open_url_rx) = oneshot::channel::<String>();
            cx.update(|cx| {
                cx.spawn(move |cx| async move {
                    let url = open_url_rx.await?;
                    cx.update(|cx| cx.open_url(&url))
                })
                .detach_and_log_err(cx);
            })
            .log_err();

            let credentials = background
                .clone()
                .spawn(async move {
                    // Generate a pair of asymmetric encryption keys. The public key will be used by the
                    // zed server to encrypt the user's access token, so that it can'be intercepted by
                    // any other app running on the user's device.
                    let (public_key, private_key) =
                        rpc::auth::keypair().expect("failed to generate keypair for auth");
                    let public_key_string = String::try_from(public_key)
                        .expect("failed to serialize public key for auth");

                    if let Some((login, token)) =
                        IMPERSONATE_LOGIN.as_ref().zip(ADMIN_API_TOKEN.as_ref())
                    {
                        eprintln!("authenticate as admin {login}, {token}");

                        return this
                            .authenticate_as_admin(http, login.clone(), token.clone())
                            .await;
                    }

                    // Start an HTTP server to receive the redirect from Zed's sign-in page.
                    let server =
                        tiny_http::Server::http("127.0.0.1:0").expect("failed to find open port");
                    let port = server.server_addr().port();

                    // Open the Zed sign-in page in the user's browser, with query parameters that indicate
                    // that the user is signing in from a Zed app running on the same device.
                    let mut url = http.build_url(&format!(
                        "/native_app_signin?native_app_port={}&native_app_public_key={}",
                        port, public_key_string
                    ));

                    if let Some(impersonate_login) = IMPERSONATE_LOGIN.as_ref() {
                        log::info!("impersonating user @{}", impersonate_login);
                        write!(&mut url, "&impersonate={}", impersonate_login).unwrap();
                    }

                    open_url_tx.send(url).log_err();

                    // Receive the HTTP request from the user's browser. Retrieve the user id and encrypted
                    // access token from the query params.
                    //
                    // TODO - Avoid ever starting more than one HTTP server. Maybe switch to using a
                    // custom URL scheme instead of this local HTTP server.
                    let (user_id, access_token) = background
                        .spawn(async move {
                            for _ in 0..100 {
                                if let Some(req) = server.recv_timeout(Duration::from_secs(1))? {
                                    let path = req.url();
                                    let mut user_id = None;
                                    let mut access_token = None;
                                    let url = Url::parse(&format!("http://example.com{}", path))
                                        .context("failed to parse login notification url")?;
                                    for (key, value) in url.query_pairs() {
                                        if key == "access_token" {
                                            access_token = Some(value.to_string());
                                        } else if key == "user_id" {
                                            user_id = Some(value.to_string());
                                        }
                                    }

                                    let post_auth_url =
                                        http.build_url("/native_app_signin_succeeded");
                                    req.respond(
                                        tiny_http::Response::empty(302).with_header(
                                            tiny_http::Header::from_bytes(
                                                &b"Location"[..],
                                                post_auth_url.as_bytes(),
                                            )
                                            .unwrap(),
                                        ),
                                    )
                                    .context("failed to respond to login http request")?;
                                    return Ok((
                                        user_id
                                            .ok_or_else(|| anyhow!("missing user_id parameter"))?,
                                        access_token.ok_or_else(|| {
                                            anyhow!("missing access_token parameter")
                                        })?,
                                    ));
                                }
                            }

                            Err(anyhow!("didn't receive login redirect"))
                        })
                        .await?;

                    let access_token = private_key
                        .decrypt_string(&access_token)
                        .context("failed to decrypt access token")?;

                    Ok(Credentials::User {
                        user_id: user_id.parse()?,
                        access_token,
                    })
                })
                .await?;

            cx.update(|cx| cx.activate(true))?;
            Ok(credentials)
        })
    }

    async fn authenticate_as_admin(
        self: &Arc<Self>,
        http: Arc<HttpClientWithUrl>,
        login: String,
        mut api_token: String,
    ) -> Result<Credentials> {
        #[derive(Deserialize)]
        struct AuthenticatedUserResponse {
            user: User,
        }

        #[derive(Deserialize)]
        struct User {
            id: u64,
        }

        let github_user = {
            #[derive(Deserialize)]
            struct GithubUser {
                id: i32,
                login: String,
            }

            let request = {
                let mut request_builder =
                    Request::get(&format!("https://api.github.com/users/{login}"));
                if let Ok(github_token) = std::env::var("GITHUB_TOKEN") {
                    request_builder =
                        request_builder.header("Authorization", format!("Bearer {}", github_token));
                }

                request_builder.body(AsyncBody::empty())?
            };

            let mut response = http
                .send(request)
                .await
                .context("error fetching GitHub user")?;

            let mut body = Vec::new();
            response
                .body_mut()
                .read_to_end(&mut body)
                .await
                .context("error reading GitHub user")?;

            if !response.status().is_success() {
                let text = String::from_utf8_lossy(body.as_slice());
                bail!(
                    "status error {}, response: {text:?}",
                    response.status().as_u16()
                );
            }

            let user = serde_json::from_slice::<GithubUser>(body.as_slice()).map_err(|err| {
                log::error!("Error deserializing: {:?}", err);
                log::error!(
                    "GitHub API response text: {:?}",
                    String::from_utf8_lossy(body.as_slice())
                );
                anyhow!("error deserializing GitHub user")
            })?;

            user
        };

        // Use the collab server's admin API to retrieve the id
        // of the impersonated user.
        let mut url = self.rpc_url(http.clone(), None).await?;
        url.set_path("/user");
        url.set_query(Some(&format!(
            "github_login={}&github_user_id={}",
            github_user.login, github_user.id
        )));
        let request: http_client::Request<AsyncBody> = Request::get(url.as_str())
            .header("Authorization", format!("token {api_token}"))
            .body("".into())?;

        let mut response = http.send(request).await?;
        let mut body = String::new();
        response.body_mut().read_to_string(&mut body).await?;
        if !response.status().is_success() {
            Err(anyhow!(
                "admin user request failed {} - {}",
                response.status().as_u16(),
                body,
            ))?;
        }
        let response: AuthenticatedUserResponse = serde_json::from_str(&body)?;

        // Use the admin API token to authenticate as the impersonated user.
        api_token.insert_str(0, "ADMIN_TOKEN:");
        Ok(Credentials::User {
            user_id: response.user.id,
            access_token: api_token,
        })
    }

    pub async fn sign_out(self: &Arc<Self>, cx: &AsyncAppContext) {
        self.state.write().credentials = None;
        self.disconnect(&cx);

        if self.has_credentials(cx).await {
            self.credentials_provider
                .delete_credentials(cx)
                .await
                .log_err();
        }
    }

    pub fn disconnect(self: &Arc<Self>, cx: &AsyncAppContext) {
        self.peer.teardown();
        self.set_status(Status::SignedOut, cx);
    }

    pub fn reconnect(self: &Arc<Self>, cx: &AsyncAppContext) {
        self.peer.teardown();
        self.set_status(Status::ConnectionLost, cx);
    }

    fn connection_id(&self) -> Result<ConnectionId> {
        if let Status::Connected { connection_id, .. } = *self.status().borrow() {
            Ok(connection_id)
        } else {
            Err(anyhow!("not connected"))
        }
    }

    pub fn send<T: EnvelopedMessage>(&self, message: T) -> Result<()> {
        log::debug!("rpc send. client_id:{}, name:{}", self.id(), T::NAME);
        self.peer.send(self.connection_id()?, message)
    }

    pub fn send_dynamic(&self, envelope: proto::Envelope) -> Result<()> {
        let connection_id = self.connection_id()?;
        self.peer.send_dynamic(connection_id, envelope)
    }

    pub fn request<T: RequestMessage>(
        &self,
        request: T,
    ) -> impl Future<Output = Result<T::Response>> {
        self.request_envelope(request)
            .map_ok(|envelope| envelope.payload)
    }

    pub fn request_stream<T: RequestMessage>(
        &self,
        request: T,
    ) -> impl Future<Output = Result<impl Stream<Item = Result<T::Response>>>> {
        let client_id = self.id.load(Ordering::SeqCst);
        log::debug!(
            "rpc request start. client_id:{}. name:{}",
            client_id,
            T::NAME
        );
        let response = self
            .connection_id()
            .map(|conn_id| self.peer.request_stream(conn_id, request));
        async move {
            let response = response?.await;
            log::debug!(
                "rpc request finish. client_id:{}. name:{}",
                client_id,
                T::NAME
            );
            response
        }
    }

    pub fn request_envelope<T: RequestMessage>(
        &self,
        request: T,
    ) -> impl Future<Output = Result<TypedEnvelope<T::Response>>> {
        let client_id = self.id();
        log::debug!(
            "rpc request start. client_id:{}. name:{}",
            client_id,
            T::NAME
        );
        let response = self
            .connection_id()
            .map(|conn_id| self.peer.request_envelope(conn_id, request));
        async move {
            let response = response?.await;
            log::debug!(
                "rpc request finish. client_id:{}. name:{}",
                client_id,
                T::NAME
            );
            response
        }
    }

    pub fn request_dynamic(
        &self,
        envelope: proto::Envelope,
        request_type: &'static str,
    ) -> impl Future<Output = Result<proto::Envelope>> {
        let client_id = self.id();
        log::debug!(
            "rpc request start. client_id:{}. name:{}",
            client_id,
            request_type
        );
        let response = self
            .connection_id()
            .map(|conn_id| self.peer.request_dynamic(conn_id, envelope, request_type));
        async move {
            let response = response?.await;
            log::debug!(
                "rpc request finish. client_id:{}. name:{}",
                client_id,
                request_type
            );
            Ok(response?.0)
        }
    }

    fn respond<T: RequestMessage>(&self, receipt: Receipt<T>, response: T::Response) -> Result<()> {
        log::debug!("rpc respond. client_id:{}. name:{}", self.id(), T::NAME);
        self.peer.respond(receipt, response)
    }

    fn respond_with_error<T: RequestMessage>(
        &self,
        receipt: Receipt<T>,
        error: proto::Error,
    ) -> Result<()> {
        log::debug!("rpc respond. client_id:{}. name:{}", self.id(), T::NAME);
        self.peer.respond_with_error(receipt, error)
    }

    fn handle_message(
        self: &Arc<Client>,
        message: Box<dyn AnyTypedEnvelope>,
        cx: &AsyncAppContext,
    ) {
        let mut state = self.state.write();
        let type_name = message.payload_type_name();
        let payload_type_id = message.payload_type_id();
        let sender_id = message.original_sender_id();

        let mut subscriber = None;

        if let Some(handle) = state
            .models_by_message_type
            .get(&payload_type_id)
            .and_then(|handle| handle.upgrade())
        {
            subscriber = Some(handle);
        } else if let Some((extract_entity_id, entity_type_id)) =
            state.entity_id_extractors.get(&payload_type_id).zip(
                state
                    .entity_types_by_message_type
                    .get(&payload_type_id)
                    .copied(),
            )
        {
            let entity_id = (extract_entity_id)(message.as_ref());

            match state
                .entities_by_type_and_remote_id
                .get_mut(&(entity_type_id, entity_id))
            {
                Some(WeakSubscriber::Pending(pending)) => {
                    pending.push(message);
                    return;
                }
                Some(weak_subscriber) => match weak_subscriber {
                    WeakSubscriber::Entity { handle } => {
                        subscriber = handle.upgrade();
                    }

                    WeakSubscriber::Pending(_) => {}
                },
                _ => {}
            }
        }

        let subscriber = if let Some(subscriber) = subscriber {
            subscriber
        } else {
            log::info!("unhandled message {}", type_name);
            self.peer.respond_with_unhandled_message(message).log_err();
            return;
        };

        let handler = state.message_handlers.get(&payload_type_id).cloned();
        // Dropping the state prevents deadlocks if the handler interacts with rpc::Client.
        // It also ensures we don't hold the lock while yielding back to the executor, as
        // that might cause the executor thread driving this future to block indefinitely.
        drop(state);

        if let Some(handler) = handler {
            let future = handler(subscriber, message, self, cx.clone());
            let client_id = self.id();
            log::debug!(
                "rpc message received. client_id:{}, sender_id:{:?}, type:{}",
                client_id,
                sender_id,
                type_name
            );
            cx.spawn(move |_| async move {
                    match future.await {
                        Ok(()) => {
                            log::debug!(
                                "rpc message handled. client_id:{}, sender_id:{:?}, type:{}",
                                client_id,
                                sender_id,
                                type_name
                            );
                        }
                        Err(error) => {
                            log::error!(
                                "error handling message. client_id:{}, sender_id:{:?}, type:{}, error:{:?}",
                                client_id,
                                sender_id,
                                type_name,
                                error
                            );
                        }
                    }
                })
                .detach();
        } else {
            log::info!("unhandled message {}", type_name);
            self.peer.respond_with_unhandled_message(message).log_err();
        }
    }

    pub fn telemetry(&self) -> &Arc<Telemetry> {
        &self.telemetry
    }
}

impl ProtoClient for Client {
    fn request(
        &self,
        envelope: proto::Envelope,
        request_type: &'static str,
    ) -> BoxFuture<'static, Result<proto::Envelope>> {
        self.request_dynamic(envelope, request_type).boxed()
    }

    fn send(&self, envelope: proto::Envelope) -> Result<()> {
        self.send_dynamic(envelope)
    }
}

#[derive(Serialize, Deserialize)]
struct DevelopmentCredentials {
    user_id: u64,
    access_token: String,
}

/// A credentials provider that stores credentials in a local file.
///
/// This MUST only be used in development, as this is not a secure way of storing
/// credentials on user machines.
///
/// Its existence is purely to work around the annoyance of having to constantly
/// re-allow access to the system keychain when developing Zed.
struct DevelopmentCredentialsProvider {
    path: PathBuf,
}

impl CredentialsProvider for DevelopmentCredentialsProvider {
    fn read_credentials<'a>(
        &'a self,
        _cx: &'a AsyncAppContext,
    ) -> Pin<Box<dyn Future<Output = Option<Credentials>> + 'a>> {
        async move {
            if IMPERSONATE_LOGIN.is_some() {
                return None;
            }

            let json = std::fs::read(&self.path).log_err()?;

            let credentials: DevelopmentCredentials = serde_json::from_slice(&json).log_err()?;

            Some(Credentials::User {
                user_id: credentials.user_id,
                access_token: credentials.access_token,
            })
        }
        .boxed_local()
    }

    fn write_credentials<'a>(
        &'a self,
        user_id: u64,
        access_token: String,
        _cx: &'a AsyncAppContext,
    ) -> Pin<Box<dyn Future<Output = Result<()>> + 'a>> {
        async move {
            let json = serde_json::to_string(&DevelopmentCredentials {
                user_id,
                access_token,
            })?;

            std::fs::write(&self.path, json)?;

            Ok(())
        }
        .boxed_local()
    }

    fn delete_credentials<'a>(
        &'a self,
        _cx: &'a AsyncAppContext,
    ) -> Pin<Box<dyn Future<Output = Result<()>> + 'a>> {
        async move { Ok(std::fs::remove_file(&self.path)?) }.boxed_local()
    }
}

/// A credentials provider that stores credentials in the system keychain.
struct KeychainCredentialsProvider;

impl CredentialsProvider for KeychainCredentialsProvider {
    fn read_credentials<'a>(
        &'a self,
        cx: &'a AsyncAppContext,
    ) -> Pin<Box<dyn Future<Output = Option<Credentials>> + 'a>> {
        async move {
            if IMPERSONATE_LOGIN.is_some() {
                return None;
            }

            let (user_id, access_token) = cx
                .update(|cx| cx.read_credentials(&ClientSettings::get_global(cx).server_url))
                .log_err()?
                .await
                .log_err()??;

            Some(Credentials::User {
                user_id: user_id.parse().ok()?,
                access_token: String::from_utf8(access_token).ok()?,
            })
        }
        .boxed_local()
    }

    fn write_credentials<'a>(
        &'a self,
        user_id: u64,
        access_token: String,
        cx: &'a AsyncAppContext,
    ) -> Pin<Box<dyn Future<Output = Result<()>> + 'a>> {
        async move {
            cx.update(move |cx| {
                cx.write_credentials(
                    &ClientSettings::get_global(cx).server_url,
                    &user_id.to_string(),
                    access_token.as_bytes(),
                )
            })?
            .await
        }
        .boxed_local()
    }

    fn delete_credentials<'a>(
        &'a self,
        cx: &'a AsyncAppContext,
    ) -> Pin<Box<dyn Future<Output = Result<()>> + 'a>> {
        async move {
            cx.update(move |cx| cx.delete_credentials(&ClientSettings::get_global(cx).server_url))?
                .await
        }
        .boxed_local()
    }
}

/// prefix for the zed:// url scheme
pub static ZED_URL_SCHEME: &str = "zed";

/// Parses the given link into a Zed link.
///
/// Returns a [`Some`] containing the unprefixed link if the link is a Zed link.
/// Returns [`None`] otherwise.
pub fn parse_zed_link<'a>(link: &'a str, cx: &AppContext) -> Option<&'a str> {
    let server_url = &ClientSettings::get_global(cx).server_url;
    if let Some(stripped) = link
        .strip_prefix(server_url)
        .and_then(|result| result.strip_prefix('/'))
    {
        return Some(stripped);
    }
    if let Some(stripped) = link
        .strip_prefix(ZED_URL_SCHEME)
        .and_then(|result| result.strip_prefix("://"))
    {
        return Some(stripped);
    }

    None
}

#[cfg(test)]
mod tests {
    use super::*;
    use crate::test::FakeServer;

    use clock::FakeSystemClock;
    use gpui::{BackgroundExecutor, Context, TestAppContext};
    use http_client::FakeHttpClient;
    use parking_lot::Mutex;
    use proto::TypedEnvelope;
    use settings::SettingsStore;
    use std::future;

    #[gpui::test(iterations = 10)]
    async fn test_reconnection(cx: &mut TestAppContext) {
        init_test(cx);
        let user_id = 5;
        let client = cx.update(|cx| {
            Client::new(
                Arc::new(FakeSystemClock::default()),
                FakeHttpClient::with_404_response(),
                cx,
            )
        });
        let server = FakeServer::for_client(user_id, &client, cx).await;
        let mut status = client.status();
        assert!(matches!(
            status.next().await,
            Some(Status::Connected { .. })
        ));
        assert_eq!(server.auth_count(), 1);

        server.forbid_connections();
        server.disconnect();
        while !matches!(status.next().await, Some(Status::ReconnectionError { .. })) {}

        server.allow_connections();
        cx.executor().advance_clock(Duration::from_secs(10));
        while !matches!(status.next().await, Some(Status::Connected { .. })) {}
        assert_eq!(server.auth_count(), 1); // Client reused the cached credentials when reconnecting

        server.forbid_connections();
        server.disconnect();
        while !matches!(status.next().await, Some(Status::ReconnectionError { .. })) {}

        // Clear cached credentials after authentication fails
        server.roll_access_token();
        server.allow_connections();
        cx.executor().run_until_parked();
        cx.executor().advance_clock(Duration::from_secs(10));
        while !matches!(status.next().await, Some(Status::Connected { .. })) {}
        assert_eq!(server.auth_count(), 2); // Client re-authenticated due to an invalid token
    }

    #[gpui::test(iterations = 10)]
    async fn test_connection_timeout(executor: BackgroundExecutor, cx: &mut TestAppContext) {
        init_test(cx);
        let user_id = 5;
        let client = cx.update(|cx| {
            Client::new(
                Arc::new(FakeSystemClock::default()),
                FakeHttpClient::with_404_response(),
                cx,
            )
        });
        let mut status = client.status();

        // Time out when client tries to connect.
        client.override_authenticate(move |cx| {
            cx.background_executor().spawn(async move {
                Ok(Credentials::User {
                    user_id,
                    access_token: "token".into(),
                })
            })
        });
        client.override_establish_connection(|_, cx| {
            cx.background_executor().spawn(async move {
                future::pending::<()>().await;
                unreachable!()
            })
        });
        let auth_and_connect = cx.spawn({
            let client = client.clone();
            |cx| async move { client.authenticate_and_connect(false, &cx).await }
        });
        executor.run_until_parked();
        assert!(matches!(status.next().await, Some(Status::Connecting)));

        executor.advance_clock(CONNECTION_TIMEOUT);
        assert!(matches!(
            status.next().await,
            Some(Status::ConnectionError { .. })
        ));
        auth_and_connect.await.unwrap_err();

        // Allow the connection to be established.
        let server = FakeServer::for_client(user_id, &client, cx).await;
        assert!(matches!(
            status.next().await,
            Some(Status::Connected { .. })
        ));

        // Disconnect client.
        server.forbid_connections();
        server.disconnect();
        while !matches!(status.next().await, Some(Status::ReconnectionError { .. })) {}

        // Time out when re-establishing the connection.
        server.allow_connections();
        client.override_establish_connection(|_, cx| {
            cx.background_executor().spawn(async move {
                future::pending::<()>().await;
                unreachable!()
            })
        });
        executor.advance_clock(2 * INITIAL_RECONNECTION_DELAY);
        assert!(matches!(
            status.next().await,
            Some(Status::Reconnecting { .. })
        ));

        executor.advance_clock(CONNECTION_TIMEOUT);
        assert!(matches!(
            status.next().await,
            Some(Status::ReconnectionError { .. })
        ));
    }

    #[gpui::test(iterations = 10)]
    async fn test_authenticating_more_than_once(
        cx: &mut TestAppContext,
        executor: BackgroundExecutor,
    ) {
        init_test(cx);
        let auth_count = Arc::new(Mutex::new(0));
        let dropped_auth_count = Arc::new(Mutex::new(0));
        let client = cx.update(|cx| {
            Client::new(
                Arc::new(FakeSystemClock::default()),
                FakeHttpClient::with_404_response(),
                cx,
            )
        });
        client.override_authenticate({
            let auth_count = auth_count.clone();
            let dropped_auth_count = dropped_auth_count.clone();
            move |cx| {
                let auth_count = auth_count.clone();
                let dropped_auth_count = dropped_auth_count.clone();
                cx.background_executor().spawn(async move {
                    *auth_count.lock() += 1;
                    let _drop = util::defer(move || *dropped_auth_count.lock() += 1);
                    future::pending::<()>().await;
                    unreachable!()
                })
            }
        });

        let _authenticate = cx.spawn({
            let client = client.clone();
            move |cx| async move { client.authenticate_and_connect(false, &cx).await }
        });
        executor.run_until_parked();
        assert_eq!(*auth_count.lock(), 1);
        assert_eq!(*dropped_auth_count.lock(), 0);

        let _authenticate = cx.spawn({
            let client = client.clone();
            |cx| async move { client.authenticate_and_connect(false, &cx).await }
        });
        executor.run_until_parked();
        assert_eq!(*auth_count.lock(), 2);
        assert_eq!(*dropped_auth_count.lock(), 1);
    }

    #[gpui::test]
    async fn test_subscribing_to_entity(cx: &mut TestAppContext) {
        init_test(cx);
        let user_id = 5;
        let client = cx.update(|cx| {
            Client::new(
                Arc::new(FakeSystemClock::default()),
                FakeHttpClient::with_404_response(),
                cx,
            )
        });
        let server = FakeServer::for_client(user_id, &client, cx).await;

        let (done_tx1, mut done_rx1) = smol::channel::unbounded();
        let (done_tx2, mut done_rx2) = smol::channel::unbounded();
        client.add_model_message_handler(
            move |model: Model<TestModel>, _: TypedEnvelope<proto::JoinProject>, mut cx| {
                match model.update(&mut cx, |model, _| model.id).unwrap() {
                    1 => done_tx1.try_send(()).unwrap(),
                    2 => done_tx2.try_send(()).unwrap(),
                    _ => unreachable!(),
                }
                async { Ok(()) }
            },
        );
        let model1 = cx.new_model(|_| TestModel {
            id: 1,
            subscription: None,
        });
        let model2 = cx.new_model(|_| TestModel {
            id: 2,
            subscription: None,
        });
        let model3 = cx.new_model(|_| TestModel {
            id: 3,
            subscription: None,
        });

        let _subscription1 = client
            .subscribe_to_entity(1)
            .unwrap()
            .set_model(&model1, &mut cx.to_async());
        let _subscription2 = client
            .subscribe_to_entity(2)
            .unwrap()
            .set_model(&model2, &mut cx.to_async());
        // Ensure dropping a subscription for the same entity type still allows receiving of
        // messages for other entity IDs of the same type.
        let subscription3 = client
            .subscribe_to_entity(3)
            .unwrap()
            .set_model(&model3, &mut cx.to_async());
        drop(subscription3);

        server.send(proto::JoinProject { project_id: 1 });
        server.send(proto::JoinProject { project_id: 2 });
        done_rx1.next().await.unwrap();
        done_rx2.next().await.unwrap();
    }

    #[gpui::test]
    async fn test_subscribing_after_dropping_subscription(cx: &mut TestAppContext) {
        init_test(cx);
        let user_id = 5;
        let client = cx.update(|cx| {
            Client::new(
                Arc::new(FakeSystemClock::default()),
                FakeHttpClient::with_404_response(),
                cx,
            )
        });
        let server = FakeServer::for_client(user_id, &client, cx).await;

        let model = cx.new_model(|_| TestModel::default());
        let (done_tx1, _done_rx1) = smol::channel::unbounded();
        let (done_tx2, mut done_rx2) = smol::channel::unbounded();
        let subscription1 = client.add_message_handler(
            model.downgrade(),
            move |_, _: TypedEnvelope<proto::Ping>, _| {
                done_tx1.try_send(()).unwrap();
                async { Ok(()) }
            },
        );
        drop(subscription1);
        let _subscription2 = client.add_message_handler(
            model.downgrade(),
            move |_, _: TypedEnvelope<proto::Ping>, _| {
                done_tx2.try_send(()).unwrap();
                async { Ok(()) }
            },
        );
        server.send(proto::Ping {});
        done_rx2.next().await.unwrap();
    }

    #[gpui::test]
    async fn test_dropping_subscription_in_handler(cx: &mut TestAppContext) {
        init_test(cx);
        let user_id = 5;
        let client = cx.update(|cx| {
            Client::new(
                Arc::new(FakeSystemClock::default()),
                FakeHttpClient::with_404_response(),
                cx,
            )
        });
        let server = FakeServer::for_client(user_id, &client, cx).await;

        let model = cx.new_model(|_| TestModel::default());
        let (done_tx, mut done_rx) = smol::channel::unbounded();
        let subscription = client.add_message_handler(
            model.clone().downgrade(),
            move |model: Model<TestModel>, _: TypedEnvelope<proto::Ping>, mut cx| {
                model
                    .update(&mut cx, |model, _| model.subscription.take())
                    .unwrap();
                done_tx.try_send(()).unwrap();
                async { Ok(()) }
            },
        );
        model.update(cx, |model, _| {
            model.subscription = Some(subscription);
        });
        server.send(proto::Ping {});
        done_rx.next().await.unwrap();
    }

    #[derive(Default)]
    struct TestModel {
        id: usize,
        subscription: Option<Subscription>,
    }

    fn init_test(cx: &mut TestAppContext) {
        cx.update(|cx| {
            let settings_store = SettingsStore::test(cx);
            cx.set_global(settings_store);
            init_settings(cx);
        });
    }
}<|MERGE_RESOLUTION|>--- conflicted
+++ resolved
@@ -22,12 +22,7 @@
 use gpui::{
     actions, AnyModel, AnyWeakModel, AppContext, AsyncAppContext, Global, Model, Task, WeakModel,
 };
-<<<<<<< HEAD
 use http_client::{proxy::Proxy, AsyncBody, HttpClient, HttpClientWithUrl};
-use lazy_static::lazy_static;
-=======
-use http_client::{AsyncBody, HttpClient, HttpClientWithUrl};
->>>>>>> 02cd5128
 use parking_lot::RwLock;
 use postage::watch;
 use proto::ProtoClient;
@@ -36,13 +31,8 @@
 use rpc::proto::{AnyTypedEnvelope, EntityMessage, EnvelopedMessage, PeerId, RequestMessage};
 use schemars::JsonSchema;
 use serde::{Deserialize, Serialize};
-<<<<<<< HEAD
 use settings::{Settings, SettingsSources, SettingsStore};
-use socks::{get_socks_proxy, SocksStream, SocksVersion};
-=======
-use settings::{Settings, SettingsSources};
 use socks::connect_socks_proxy_stream;
->>>>>>> 02cd5128
 use std::fmt;
 use std::pin::Pin;
 use std::{
@@ -60,7 +50,6 @@
 };
 use telemetry::Telemetry;
 use thiserror::Error;
-use tokio_socks::io::Compat;
 use url::Url;
 use util::{ResultExt, TryFutureExt};
 
@@ -1196,11 +1185,7 @@
             .unwrap_or_default();
 
         let http = self.http.clone();
-<<<<<<< HEAD
         let proxy = self.http.proxy();
-=======
-        let proxy = http.proxy().cloned();
->>>>>>> 02cd5128
         let credentials = credentials.clone();
         let rpc_url = self.rpc_url(http, release_channel);
         cx.background_executor().spawn(async move {
@@ -1222,30 +1207,8 @@
                 .host_str()
                 .zip(rpc_url.port_or_known_default())
                 .ok_or_else(|| anyhow!("missing host in rpc url"))?;
-<<<<<<< HEAD
-            let socks_proxy = get_socks_proxy(&proxy);
-            let stream = match socks_proxy {
-                Some((socks_proxy, SocksVersion::V4)) => SocksStream::Socks4(
-                    tokio_socks::tcp::Socks4Stream::connect_with_socket(
-                        Compat::new(smol::net::TcpStream::connect(socks_proxy).await?),
-                        rpc_host,
-                    )
-                    .await
-                    .map_err(|err| anyhow!("error connecting to socks {}", err))?,
-                ),
-                Some((socks_proxy, SocksVersion::V5)) => SocksStream::Socks5(
-                    tokio_socks::tcp::Socks5Stream::connect_with_socket(
-                        Compat::new(smol::net::TcpStream::connect(socks_proxy).await?),
-                        rpc_host,
-                    )
-                    .await
-                    .map_err(|err| anyhow!("error connecting to socks {}", err))?,
-                ),
-                None => SocksStream::NoProxy(smol::net::TcpStream::connect(rpc_host).await?),
-            };
-=======
-            let stream = connect_socks_proxy_stream(proxy.as_ref(), rpc_host).await?;
->>>>>>> 02cd5128
+
+            let stream = connect_socks_proxy_stream(proxy, rpc_host).await?;
 
             log::info!("connected to rpc endpoint {}", rpc_url);
 
