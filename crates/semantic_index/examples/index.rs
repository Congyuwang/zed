--- conflicted
+++ resolved
@@ -26,14 +26,11 @@
         });
 
         let clock = Arc::new(FakeSystemClock::default());
-<<<<<<< HEAD
         let http = Arc::new(HttpClientWithUrl::new(
             "http://localhost:11434",
             Proxy::no_proxy(),
+            None,
         ));
-=======
-        let http = Arc::new(HttpClientWithUrl::new("http://localhost:11434", None, None));
->>>>>>> 33e120d9
 
         let client = client::Client::new(clock, http.clone(), cx);
         Client::set_global(client.clone(), cx);
