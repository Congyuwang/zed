--- conflicted
+++ resolved
@@ -73,32 +73,18 @@
 
 impl HttpClientWithProxy {
     /// Returns a new [`HttpClientWithProxy`] with the given proxy URL.
-<<<<<<< HEAD
-    pub fn new(proxy: Proxy) -> Self {
-        let client = Arc::new(
-            isahc::HttpClient::builder()
-                .connect_timeout(Duration::from_secs(5))
-                .low_speed_timeout(100, Duration::from_secs(5))
-                .build()
-                .unwrap(),
-        );
-        Self { client, proxy }
-=======
-    pub fn new(user_agent: Option<String>, proxy_url: Option<String>) -> Self {
-        let proxy_url = proxy_url
-            .and_then(|input| {
-                input
-                    .parse::<Uri>()
-                    .inspect_err(|e| log::error!("Error parsing proxy settings: {}", e))
-                    .ok()
-            })
-            .or_else(read_proxy_from_env);
+    pub fn new(proxy: Proxy, user_agent: Option<String>) -> Self {
+        let mut builder = isahc::HttpClient::builder()
+            .connect_timeout(Duration::from_secs(5))
+            .low_speed_timeout(100, Duration::from_secs(5));
+        if let Some(user_agent) = user_agent {
+            builder = builder.default_header("User-Agent", user_agent);
+        }
 
         Self {
-            client: client(user_agent, proxy_url.clone()),
-            proxy: proxy_url,
-        }
->>>>>>> 33e120d9
+            client: Arc::new(builder.build().unwrap()),
+            proxy,
+        }
     }
 }
 
@@ -144,18 +130,8 @@
 
 impl HttpClientWithUrl {
     /// Returns a new [`HttpClientWithUrl`] with the given base URL.
-<<<<<<< HEAD
-    pub fn new(base_url: impl Into<String>, proxy: Proxy) -> Self {
-        let client = HttpClientWithProxy::new(proxy);
-=======
-    pub fn new(
-        base_url: impl Into<String>,
-        user_agent: Option<String>,
-        proxy_url: Option<String>,
-    ) -> Self {
-        let client = HttpClientWithProxy::new(user_agent, proxy_url);
-
->>>>>>> 33e120d9
+    pub fn new(base_url: impl Into<String>, proxy: Proxy, user_agent: Option<String>,) -> Self {
+        let client = HttpClientWithProxy::new(proxy, user_agent);
         Self {
             base_url: Mutex::new(base_url.into()),
             client,
@@ -237,43 +213,8 @@
     }
 }
 
-<<<<<<< HEAD
-pub fn client(proxy: Proxy) -> Arc<dyn HttpClient> {
-    Arc::new(HttpClientWithProxy::new(proxy))
-=======
-pub fn client(user_agent: Option<String>, proxy: Option<Uri>) -> Arc<dyn HttpClient> {
-    let mut builder = isahc::HttpClient::builder()
-        .connect_timeout(Duration::from_secs(5))
-        .low_speed_timeout(100, Duration::from_secs(5))
-        .proxy(proxy.clone());
-    if let Some(user_agent) = user_agent {
-        builder = builder.default_header("User-Agent", user_agent);
-    }
-
-    Arc::new(HttpClientWithProxy {
-        client: Arc::new(builder.build().unwrap()),
-        proxy,
-    })
-}
-
-fn read_proxy_from_env() -> Option<Uri> {
-    const ENV_VARS: &[&str] = &[
-        "ALL_PROXY",
-        "all_proxy",
-        "HTTPS_PROXY",
-        "https_proxy",
-        "HTTP_PROXY",
-        "http_proxy",
-    ];
-
-    for var in ENV_VARS {
-        if let Ok(env) = std::env::var(var) {
-            return env.parse::<Uri>().ok();
-        }
-    }
-
-    None
->>>>>>> 33e120d9
+pub fn client(proxy: Proxy, user_agent: Option<String>) -> Arc<dyn HttpClient> {
+    Arc::new(HttpClientWithProxy::new(proxy, user_agent))
 }
 
 impl HttpClient for isahc::HttpClient {
