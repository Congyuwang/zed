use gpui::Render;
use story::{StoryContainer, StoryItem, StorySection};

use crate::{prelude::*, ToggleButton};

pub struct ToggleButtonStory;

impl Render for ToggleButtonStory {
<<<<<<< HEAD
    type Output = Component<StoryContainer>;

    fn render(&mut self, _cx: &mut ViewContext<Self>) -> Self::Output {
=======
    fn render(&mut self, _cx: &mut ViewContext<Self>) -> impl Element {
>>>>>>> 81b03d37
        StoryContainer::new(
            "Toggle Button",
            "crates/ui2/src/components/stories/toggle_button.rs",
        )
        .child(
            StorySection::new().child(
                StoryItem::new(
                    "Default",
                    ToggleButton::new("default_toggle_button", "Hello"),
                )
                .description("Displays a toggle button.")
                .usage(""),
            ),
        )
        .child(
            StorySection::new().child(
                StoryItem::new(
                    "Toggle button group",
                    h_stack()
                        .child(
                            ToggleButton::new(1, "Apple")
                                .style(ButtonStyle::Filled)
                                .size(ButtonSize::Large)
                                .first(),
                        )
                        .child(
                            ToggleButton::new(2, "Banana")
                                .style(ButtonStyle::Filled)
                                .size(ButtonSize::Large)
                                .middle(),
                        )
                        .child(
                            ToggleButton::new(3, "Cherry")
                                .style(ButtonStyle::Filled)
                                .size(ButtonSize::Large)
                                .middle(),
                        )
                        .child(
                            ToggleButton::new(4, "Dragonfruit")
                                .style(ButtonStyle::Filled)
                                .size(ButtonSize::Large)
                                .last(),
                        ),
                )
                .description("Displays a group of toggle buttons.")
                .usage(""),
            ),
        )
        .child(
            StorySection::new().child(
                StoryItem::new(
                    "Toggle button group with selection",
                    h_stack()
                        .child(
                            ToggleButton::new(1, "Apple")
                                .style(ButtonStyle::Filled)
                                .size(ButtonSize::Large)
                                .first(),
                        )
                        .child(
                            ToggleButton::new(2, "Banana")
                                .style(ButtonStyle::Filled)
                                .size(ButtonSize::Large)
                                .selected(true)
                                .middle(),
                        )
                        .child(
                            ToggleButton::new(3, "Cherry")
                                .style(ButtonStyle::Filled)
                                .size(ButtonSize::Large)
                                .middle(),
                        )
                        .child(
                            ToggleButton::new(4, "Dragonfruit")
                                .style(ButtonStyle::Filled)
                                .size(ButtonSize::Large)
                                .last(),
                        ),
                )
                .description("Displays a group of toggle buttons.")
                .usage(""),
            ),
        )
        .into_element()
    }
}<|MERGE_RESOLUTION|>--- conflicted
+++ resolved
@@ -6,13 +6,7 @@
 pub struct ToggleButtonStory;
 
 impl Render for ToggleButtonStory {
-<<<<<<< HEAD
-    type Output = Component<StoryContainer>;
-
-    fn render(&mut self, _cx: &mut ViewContext<Self>) -> Self::Output {
-=======
     fn render(&mut self, _cx: &mut ViewContext<Self>) -> impl Element {
->>>>>>> 81b03d37
         StoryContainer::new(
             "Toggle Button",
             "crates/ui2/src/components/stories/toggle_button.rs",
