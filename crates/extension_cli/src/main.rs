use std::{
    collections::HashMap,
    env, fs,
    path::{Path, PathBuf},
    process::Command,
    sync::Arc,
};

use ::fs::{copy_recursive, CopyOptions, Fs, RealFs};
use anyhow::{anyhow, bail, Context, Result};
use clap::Parser;
use extension::{
    extension_builder::{CompileExtensionOptions, ExtensionBuilder},
    ExtensionManifest,
};
use http_client::proxy::Proxy;
use language::LanguageConfig;
use theme::ThemeRegistry;
use tree_sitter::{Language, Query, WasmStore};

#[derive(Parser, Debug)]
#[command(name = "zed-extension")]
struct Args {
    /// The path to the extension directory
    #[arg(long)]
    source_dir: PathBuf,
    /// The output directory to place the packaged extension.
    #[arg(long)]
    output_dir: PathBuf,
    /// The path to a directory where build dependencies are downloaded
    #[arg(long)]
    scratch_dir: PathBuf,
}

#[tokio::main]
async fn main() -> Result<()> {
    env_logger::init();

    let args = Args::parse();
    let fs = Arc::new(RealFs::default());
    let engine = wasmtime::Engine::default();
    let mut wasm_store = WasmStore::new(engine)?;

    let extension_path = args
        .source_dir
        .canonicalize()
        .context("failed to canonicalize source_dir")?;
    let scratch_dir = args
        .scratch_dir
        .canonicalize()
        .context("failed to canonicalize scratch_dir")?;
    let output_dir = if args.output_dir.is_relative() {
        env::current_dir()?.join(&args.output_dir)
    } else {
        args.output_dir
    };

    log::info!("loading extension manifest");
    let mut manifest = ExtensionManifest::load(fs.clone(), &extension_path).await?;

    log::info!("compiling extension");
<<<<<<< HEAD
    let builder = ExtensionBuilder::new(http_client::client(Proxy::env_proxy()), scratch_dir);
=======

    let user_agent = format!(
        "Zed Extension CLI/{} ({}; {})",
        env!("CARGO_PKG_VERSION"),
        std::env::consts::OS,
        std::env::consts::ARCH
    );
    let http_client = Arc::new(HttpClientWithProxy::new(Some(user_agent), None));
    let builder = ExtensionBuilder::new(http_client, scratch_dir);
>>>>>>> 33e120d9
    builder
        .compile_extension(
            &extension_path,
            &mut manifest,
            CompileExtensionOptions { release: true },
        )
        .await
        .context("failed to compile extension")?;

    let grammars = test_grammars(&manifest, &extension_path, &mut wasm_store)?;
    test_languages(&manifest, &extension_path, &grammars)?;
    test_themes(&manifest, &extension_path, fs.clone()).await?;

    let archive_dir = output_dir.join("archive");
    fs::remove_dir_all(&archive_dir).ok();
    copy_extension_resources(&manifest, &extension_path, &archive_dir, fs.clone())
        .await
        .context("failed to copy extension resources")?;

    let tar_output = Command::new("tar")
        .current_dir(&output_dir)
        .args(&["-czvf", "archive.tar.gz", "-C", "archive", "."])
        .output()
        .context("failed to run tar")?;
    if !tar_output.status.success() {
        bail!(
            "failed to create archive.tar.gz: {}",
            String::from_utf8_lossy(&tar_output.stderr)
        );
    }

    let manifest_json = serde_json::to_string(&rpc::ExtensionApiManifest {
        name: manifest.name,
        version: manifest.version,
        description: manifest.description,
        authors: manifest.authors,
        schema_version: Some(manifest.schema_version.0),
        repository: manifest
            .repository
            .ok_or_else(|| anyhow!("missing repository in extension manifest"))?,
        wasm_api_version: manifest.lib.version.map(|version| version.to_string()),
    })?;
    fs::remove_dir_all(&archive_dir)?;
    fs::write(output_dir.join("manifest.json"), manifest_json.as_bytes())?;

    Ok(())
}

async fn copy_extension_resources(
    manifest: &ExtensionManifest,
    extension_path: &Path,
    output_dir: &Path,
    fs: Arc<dyn Fs>,
) -> Result<()> {
    fs::create_dir_all(&output_dir).context("failed to create output dir")?;

    let manifest_toml = toml::to_string(&manifest).context("failed to serialize manifest")?;
    fs::write(output_dir.join("extension.toml"), &manifest_toml)
        .context("failed to write extension.toml")?;

    if manifest.lib.kind.is_some() {
        fs::copy(
            extension_path.join("extension.wasm"),
            output_dir.join("extension.wasm"),
        )
        .context("failed to copy extension.wasm")?;
    }

    if !manifest.grammars.is_empty() {
        let source_grammars_dir = extension_path.join("grammars");
        let output_grammars_dir = output_dir.join("grammars");
        fs::create_dir_all(&output_grammars_dir)?;
        for grammar_name in manifest.grammars.keys() {
            let mut grammar_filename = PathBuf::from(grammar_name.as_ref());
            grammar_filename.set_extension("wasm");
            fs::copy(
                &source_grammars_dir.join(&grammar_filename),
                &output_grammars_dir.join(&grammar_filename),
            )
            .with_context(|| format!("failed to copy grammar '{}'", grammar_filename.display()))?;
        }
    }

    if !manifest.themes.is_empty() {
        let output_themes_dir = output_dir.join("themes");
        fs::create_dir_all(&output_themes_dir)?;
        for theme_path in &manifest.themes {
            fs::copy(
                extension_path.join(theme_path),
                output_themes_dir.join(
                    theme_path
                        .file_name()
                        .ok_or_else(|| anyhow!("invalid theme path"))?,
                ),
            )
            .with_context(|| format!("failed to copy theme '{}'", theme_path.display()))?;
        }
    }

    if !manifest.languages.is_empty() {
        let output_languages_dir = output_dir.join("languages");
        fs::create_dir_all(&output_languages_dir)?;
        for language_path in &manifest.languages {
            copy_recursive(
                fs.as_ref(),
                &extension_path.join(language_path),
                &output_languages_dir.join(
                    language_path
                        .file_name()
                        .ok_or_else(|| anyhow!("invalid language path"))?,
                ),
                CopyOptions {
                    overwrite: true,
                    ignore_if_exists: false,
                },
            )
            .await
            .with_context(|| {
                format!("failed to copy language dir '{}'", language_path.display())
            })?;
        }
    }

    Ok(())
}

fn test_grammars(
    manifest: &ExtensionManifest,
    extension_path: &Path,
    wasm_store: &mut WasmStore,
) -> Result<HashMap<String, Language>> {
    let mut grammars = HashMap::default();
    let grammars_dir = extension_path.join("grammars");

    for grammar_name in manifest.grammars.keys() {
        let mut grammar_path = grammars_dir.join(grammar_name.as_ref());
        grammar_path.set_extension("wasm");

        let wasm = fs::read(&grammar_path)?;
        let language = wasm_store.load_language(grammar_name, &wasm)?;
        log::info!("loaded grammar {grammar_name}");
        grammars.insert(grammar_name.to_string(), language);
    }

    Ok(grammars)
}

fn test_languages(
    manifest: &ExtensionManifest,
    extension_path: &Path,
    grammars: &HashMap<String, Language>,
) -> Result<()> {
    for relative_language_dir in &manifest.languages {
        let language_dir = extension_path.join(relative_language_dir);
        let config_path = language_dir.join("config.toml");
        let config_content = fs::read_to_string(&config_path)?;
        let config: LanguageConfig = toml::from_str(&config_content)?;
        let grammar = if let Some(name) = &config.grammar {
            Some(
                grammars
                    .get(name.as_ref())
                    .ok_or_else(|| anyhow!("grammar not found: '{name}'"))?,
            )
        } else {
            None
        };

        let query_entries = fs::read_dir(&language_dir)?;
        for entry in query_entries {
            let entry = entry?;
            let query_path = entry.path();
            if query_path.extension() == Some("scm".as_ref()) {
                let grammar = grammar.ok_or_else(|| {
                    anyhow!(
                        "language {} provides query {} but no grammar",
                        config.name,
                        query_path.display()
                    )
                })?;

                let query_source = fs::read_to_string(&query_path)?;
                let _query = Query::new(grammar, &query_source)?;
            }
        }

        log::info!("loaded language {}", config.name);
    }

    Ok(())
}

async fn test_themes(
    manifest: &ExtensionManifest,
    extension_path: &Path,
    fs: Arc<dyn Fs>,
) -> Result<()> {
    for relative_theme_path in &manifest.themes {
        let theme_path = extension_path.join(relative_theme_path);
        let theme_family = ThemeRegistry::read_user_theme(&theme_path, fs.clone()).await?;
        log::info!("loaded theme family {}", theme_family.name);
    }

    Ok(())
}<|MERGE_RESOLUTION|>--- conflicted
+++ resolved
@@ -13,7 +13,7 @@
     extension_builder::{CompileExtensionOptions, ExtensionBuilder},
     ExtensionManifest,
 };
-use http_client::proxy::Proxy;
+use http_client::{client, proxy::Proxy};
 use language::LanguageConfig;
 use theme::ThemeRegistry;
 use tree_sitter::{Language, Query, WasmStore};
@@ -59,9 +59,6 @@
     let mut manifest = ExtensionManifest::load(fs.clone(), &extension_path).await?;
 
     log::info!("compiling extension");
-<<<<<<< HEAD
-    let builder = ExtensionBuilder::new(http_client::client(Proxy::env_proxy()), scratch_dir);
-=======
 
     let user_agent = format!(
         "Zed Extension CLI/{} ({}; {})",
@@ -69,9 +66,8 @@
         std::env::consts::OS,
         std::env::consts::ARCH
     );
-    let http_client = Arc::new(HttpClientWithProxy::new(Some(user_agent), None));
+    let http_client = client(Proxy::env_proxy(), Some(user_agent));
     let builder = ExtensionBuilder::new(http_client, scratch_dir);
->>>>>>> 33e120d9
     builder
         .compile_extension(
             &extension_path,
