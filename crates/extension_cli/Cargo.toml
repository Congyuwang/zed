--- conflicted
+++ resolved
@@ -16,11 +16,8 @@
 anyhow.workspace = true
 clap = { workspace = true, features = ["derive"] }
 env_logger.workspace = true
-<<<<<<< HEAD
 fs.workspace = true
 http.workspace = true
-=======
->>>>>>> 7d063aa1
 extension = { workspace = true, features = ["no-webrtc"] }
 fs.workspace = true
 http.workspace = true
